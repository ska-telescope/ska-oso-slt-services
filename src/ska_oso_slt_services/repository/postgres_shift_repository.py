--- conflicted
+++ resolved
@@ -5,25 +5,16 @@
 from typing import Any, Dict, List, Optional, Tuple, Union
 
 from deepdiff import DeepDiff
-<<<<<<< HEAD
-from psycopg import sql
-=======
 from psycopg import DatabaseError, DataError, InternalError, sql
->>>>>>> e753c6c4
 from ska_ser_skuid.client import SkuidClient
 
 from ska_oso_slt_services.common.constant import (
     ODA_DATA_POLLING_TIME,
     SKUID_ENTITY_TYPE,
     SKUID_URL,
-<<<<<<< HEAD
     TELESCOPE_DICT,
 )
-=======
-)
 from ska_oso_slt_services.common.custom_exceptions import ShiftEndedException
-from ska_oso_slt_services.common.date_utils import get_datetime_for_timezone
->>>>>>> e753c6c4
 from ska_oso_slt_services.common.error_handling import NotFoundError
 from ska_oso_slt_services.common.metadata_mixin import update_metadata
 from ska_oso_slt_services.common.utils import (
@@ -71,7 +62,6 @@
 
 skuid = SkuidClient(SKUID_URL)
 
-<<<<<<< HEAD
 TELESCOPE_TYPE = set_telescope_type("TELESCOPE_TYPE")
 
 
@@ -100,8 +90,6 @@
         "t", TELESCOPE_DICT[telescope_type]
     )
 
-=======
->>>>>>> e753c6c4
 
 class PostgresShiftRepository(CRUDShiftRepository):
     """
@@ -212,11 +200,7 @@
             Shift: The prepared shift object.
         """
         shift.shift_start = get_datetime_for_timezone("UTC")
-<<<<<<< HEAD
         shift.shift_id = create_shift_id()
-=======
-        shift.shift_id = skuid.fetch_skuid(SKUID_ENTITY_TYPE)
->>>>>>> e753c6c4
         return shift
 
     def _insert_shift_to_database(
@@ -303,6 +287,8 @@
         existing_shift = Shift.model_validate(self.get_shift(shift.shift_id))
         if not existing_shift:
             raise NotFoundError(f"No shift found with ID: {existing_shift.shift_id}")
+        if shift.shift_end:
+            existing_shift.shift_end = shift.shift_end
         if shift.comments:
             existing_shift.comments = shift.comments
         if shift.annotations:
