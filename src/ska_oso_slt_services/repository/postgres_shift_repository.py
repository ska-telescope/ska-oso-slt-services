import logging
import random
import threading
import time
from datetime import datetime, timedelta, timezone
from typing import Any, Dict, List, Optional, Tuple, Union

from deepdiff import DeepDiff

from ska_oso_slt_services.common.constant import ODA_DATA_POLLING_TIME
from ska_oso_slt_services.common.date_utils import get_datetime_for_timezone
from ska_oso_slt_services.common.error_handling import NotFoundError
from ska_oso_slt_services.common.metadata_mixin import update_metadata
from ska_oso_slt_services.data_access.postgres.execute_query import PostgresDataAccess
from ska_oso_slt_services.data_access.postgres.mapping import (
    ShiftAnnotationMapping,
    ShiftCommentMapping,
    ShiftLogCommentMapping,
    ShiftLogMapping,
    TableDetails,
)
from ska_oso_slt_services.data_access.postgres.sqlqueries import (
    insert_query,
    select_by_date_query,
    select_by_shift_params,
    select_by_text_query,
    select_common_query,
    select_latest_query,
    select_latest_shift_query,
    select_logs_by_status,
    select_metadata_query,
    shift_logs_patch_query,
    update_query,
)
from ska_oso_slt_services.domain.shift_models import (
    MatchType,
    Media,
    Metadata,
    SbiEntityStatus,
    Shift,
    ShiftAnnotation,
    ShiftComment,
    ShiftLogComment,
    ShiftLogs,
)
from ska_oso_slt_services.repository.shift_repository import CRUDShiftRepository
from ska_oso_slt_services.utils.s3_bucket import (
    get_file_object_from_s3,
    upload_file_object_to_s3,
)

LOGGER = logging.getLogger(__name__)


class PostgresShiftRepository(CRUDShiftRepository):
    """
    Postgres implementation of the CRUDShiftRepository.

    This class provides concrete implementations for the abstract methods defined in
    the CRUDShiftRepository base class.
    """

    def __init__(self) -> None:
        """
        Initialize the ShiftService.
        Sets up the PostgresDataAccess and ShiftLogMapping instances.
        """

        self.postgres_data_access = PostgresDataAccess()
        self.table_details = ShiftLogMapping()

    def get_shifts(
        self,
        shift: Optional[Shift] = None,
        match_type: Optional[MatchType] = None,
        entity_status: Optional[SbiEntityStatus] = None,
    ) -> List[Shift]:
        """
        Retrieve a list of shifts based on the provided query parameters.

        Args:
            shift (Optional[Shift]): The shift object containing query parameters.
            match_type (Optional[MatchType]): The match type for text-based queries.
            entity_status (Optional[SbiEntityStatus]): Search shift data based on
            SBI status present in shift logs.

        Returns:
            List[Shift]: A list of shifts matching the query or raises shift
            not found error.

        Raises:
            NotFoundError: If no query get matched.
        """
        if shift.shift_start and shift.shift_end:
            query, params = select_by_date_query(self.table_details, shift)
        elif shift.comments and match_type.dict()["match_type"]:
            query, params = select_by_text_query(
                self.table_details, shift.comments, match_type
            )
        elif entity_status.sbi_status:
            query, params = select_logs_by_status(
                self.table_details, entity_status, "sbi_status"
            )
        elif (shift.shift_id or shift.shift_operator) and match_type.dict()[
            "match_type"
        ]:
            query, params = select_by_shift_params(
                self.table_details, shift, match_type
            )
        else:
            raise NotFoundError("Shift not found please pass parameters correctly")
        shifts = self.postgres_data_access.get(query, params)
        return shifts

    def get_shift(self, shift_id: str) -> Shift:
        """
        Retrieve a specific shift by its ID.

        Args:
            shift_id (str): The unique identifier of the shift.

        Returns:
            Shift: The Shift object if found.

        Raises:
            NotFoundError: If no shift is found with the given ID.
            Exception: For any other unexpected errors.
        """
        query, params = select_latest_query(self.table_details, shift_id=shift_id)
        shift = self.postgres_data_access.get_one(query, params)
        return shift

    def create_shift(self, shift: Shift) -> Shift:
        """
        Create a new shift with updated metadata, start time, and unique ID.

        Args:
            shift (Shift): The shift object to be created.

        Returns:
            Shift: The newly created shift with updated attributes.
        """
        shift = self._prepare_new_shift(shift)
        self._insert_shift_to_database(table_details=self.table_details, entity=shift)
        shift_log_updater.update_shift_id(shift.shift_id)
        return shift

    def _prepare_new_shift(self, shift: Shift) -> Shift:
        """
        Prepare a new shift by setting metadata, start time, and unique ID.

        Args:
            shift (Shift): The shift object to be prepared.

        Returns:
            Shift: The prepared shift object.
        """
        random_number = random.randint(1, 9999)
        shift.shift_start = get_datetime_for_timezone("UTC")
        shift.shift_id = f"shift-{shift.shift_start.strftime('%Y%m%d')}-{random_number}"
        return shift

    def _insert_shift_to_database(
        self, table_details: TableDetails, entity: Any
    ) -> None:
        """
        Insert the shift into the database.

        Args:
            table_details: The mapping details for the shift table.
            entity : The object to be inserted in DB.

        Returns:
            The ID of the created shift entry.
        """
        query, params = self._build_insert_query(
            table_details=table_details, entity=entity
        )
        id_created = self.postgres_data_access.insert(query, params)
        return id_created

    def _build_insert_query(
        self, table_details: TableDetails, entity: Any
    ) -> Tuple[str, Any]:
        """
        Build the insert query and parameters for the given shift.

        Args:
            entity (Shift): The shift object to build the query for.
            table_details: The mapping details for the shift table.

        Returns:
            Tuple[str, Any]: A tuple containing the query string and its parameters.
        """
        return insert_query(table_details=table_details, entity=entity)

    def update_shift(self, shift: Shift) -> Shift:
        """
        Update an existing shift.

        Args:
            shift (Shift): The shift object with updated information.

        Returns:
            Shift: The updated shift object.

        Raises:
            ValueError: If there's an error in updating the shift.
        """
        existing_shift = Shift.model_validate(self.get_shift(shift.shift_id))
        if not existing_shift:
            raise NotFoundError(f"No shift found with ID: {existing_shift.shift_id}")
        if shift.shift_end:
            existing_shift.shift_end = shift.shift_end
        if shift.comments:
            existing_shift.comments = shift.comments
        if shift.annotations:
            existing_shift.annotations = shift.annotations
        if shift.media:
            existing_shift.media = shift.media
        if shift.shift_operator:
            existing_shift.shift_operator = shift.shift_operator
        existing_shift.metadata = shift.metadata
        self._update_shift_in_database(entity_id=shift.shift_id, entity=existing_shift)
        return existing_shift

    def get_latest_metadata(
        self, entity_id: str | int, table_details=ShiftLogMapping()
    ) -> Optional[Metadata]:
        """
        Get the latest metadata for a given  entity.

        Args:
            entity_id (str | int): ID of the  entity to fetch metadata for.
            table_details: Mapping details for the entity table.

        Returns:
            Optional[Metadata]: Metadata for the specified entity if available.

        Raises:
            NotFoundError: If no metadata is found for the entity.
        """

        query, params = select_metadata_query(
            table_details=table_details,
            entity_id=entity_id,
        )
        meta_data = self.postgres_data_access.get_one(query, params)
        if not meta_data:
            raise NotFoundError(f"No entity found with ID: {entity_id}")
        return Metadata.model_validate(meta_data)

    def _update_shift_in_database(
        self, entity_id: str, entity: Any, table_details=ShiftLogMapping()
    ) -> None:
        """
        Update an existing entity in the database.

        Args:
            entity_id: The id of entity which might be comment or shift
            entity(Shift|Comment): The object to be updated in the database.
            table_details: The mapping details for the entity table.
        """
        query, params = update_query(
            entity_id=entity_id, table_details=table_details, entity=entity
        )

        self.postgres_data_access.update(query, params)

    def get_media(self, comment_id: int, table_model: Any, table_mapping: Any) -> Media:
        """
        Get a media file from a shift.

        Args:
            comment_id (int): The ID of the comment to get the media from.
            table_model: The model of the shift log.
            table_mapping: The Database Model Mapping Class.

        Returns:
            file: The requested media file.
        """
        comment = table_model.model_validate(
            self.get_shift_comment(comment_id, table_mapping)
        )

        if not comment.image:
            raise NotFoundError(f"No media found for comment with ID: {comment_id}")
        files = []

        for image in comment.image:
            file_key, base64_content, content_type = get_file_object_from_s3(
                file_key=image.unique_id
            )
            files.append(
                {
                    "file_key": file_key,
                    "media_content": base64_content,
                    "content_type": content_type,
                }
            )
        return files

    def add_media(
        self,
        comment_id: int,
        shift_comment: ShiftComment,
        files: Any,
        shift_model: Any,
        table_mapping: Any,
    ) -> Media:
        """
        Add media files associated with a shift comment.

        Args:
            comment_id: id of comment or shift log comment
            files: The media files to be added. Can be single file or multiple files.
            shift_comment (ShiftComment): The shift comment object to associate
            the media with.
            shift_model: The model of the shift log.
            table_mapping: The Database Model Mapping Class.

        Returns:
            Media: The media object containing information about the added media files.
        """
        media_list = []
        for file in files:
            file_path, file_unique_id, _ = upload_file_object_to_s3(file)
            media = Media(path=file_path, unique_id=file_unique_id)
            media.timestamp = media.timestamp
            media_list.append(media)

        current_shift_comment = shift_model.model_validate(
            self.get_shift_comment(
                comment_id=comment_id,
                table_mapping=table_mapping,
            )
        )

        current_shift_comment.metadata = shift_comment.metadata

        if current_shift_comment.image:
            current_shift_comment.image += media_list
        else:
            current_shift_comment.image = media_list

        self._update_shift_in_database(
            entity_id=comment_id,
            entity=current_shift_comment,
            table_details=table_mapping,
        )

        return current_shift_comment

    def delete_shift(self, shift_id: str) -> bool:
        """
        Delete a shift by its ID.

        Args:
            shift_id (str): The unique identifier of the shift to delete.

        Returns:
            bool: True if the shift was successfully deleted, False otherwise.

        Raises:
            NotFoundError: If no shift is found with the given ID.
            Exception: For any other unexpected errors.
        """
        pass  # pylint: disable=W0107

    def get_shift_logs_comments(
        self, shift_id: str = None, eb_id: str = None
    ) -> ShiftLogComment:
        """
        Retrieve comments from shift logs based on shift ID or EB ID.

        Args:
            shift_id (Optional[str]): The shift ID to filter comments by.
            eb_id (Optional[str]): The EB ID to filter comments by.

        Returns:
            List[Dict]: List of comments associated with the specified filters.
        """
        query, params = select_common_query(
            table_details=ShiftLogCommentMapping(), shift_id=shift_id, eb_id=eb_id
        )
        comments = self.postgres_data_access.get(query=query, params=params)
        return comments

    def get_shift_logs_comment(self, comment_id: int) -> ShiftLogComment:
        """
        Retrieve a single comment from shift logs by comment ID.

        Args:
            comment_id (int): The ID of the comment to retrieve.

        Returns:
            Dict: The comment data associated with the specified ID.
        """
        query, params = select_common_query(
            table_details=ShiftLogCommentMapping(), id=comment_id
        )
        comments = self.postgres_data_access.get(query=query, params=params)[0]
        return comments

    def create_shift_logs_comment(self, shift_log_comment: ShiftLogComment) -> dict:
        """
        Create a new comment for a shift log and save it to the database.

        Args:
            shift_log_comment (ShiftLogComment): The comment data to create.

        Returns:
            ShiftLogComment: The newly created shift log comment.
        """
        self._insert_shift_to_database(
            table_details=ShiftLogCommentMapping(), entity=shift_log_comment
        )

        return shift_log_comment

    def update_shift_logs_comments(
        self, comment_id: int, shift_log_comment: ShiftLogComment
    ) -> ShiftLogComment:
        """
        Update an existing shift log comment with new data.

        Args:
            comment_id (int): The ID of the comment to update.
            shift_log_comment (ShiftLogComment): The updated comment data.

        Returns:
            ShiftLogComment: The updated shift log comment.
        """
        existing_shift_log_comment = ShiftLogComment.model_validate(
            self.get_shift_logs_comment(comment_id=comment_id)
        )
        if shift_log_comment.log_comment:
            existing_shift_log_comment.log_comment = shift_log_comment.log_comment
        if shift_log_comment.eb_id:
            existing_shift_log_comment.eb_id = shift_log_comment.eb_id
        if shift_log_comment.operator_name:
            existing_shift_log_comment.operator_name = shift_log_comment.operator_name

        existing_shift_log_comment.metadata = shift_log_comment.metadata
        self._update_shift_in_database(
            entity_id=comment_id,
            entity=existing_shift_log_comment,
            table_details=ShiftLogCommentMapping(),
        )

        return existing_shift_log_comment

    def get_current_shift(self) -> Shift:
        """
        Retrieve the most recent shift from the database.

        This method fetches the latest shift from the database by selecting the
        most recent entry, ordered by  `created_on` timestamps.

        Returns:
            Shift: The most recent shift object in the system.


        """
        query, params = select_latest_shift_query(self.table_details)
        shift = self.postgres_data_access.get_one(query, params)
        return shift

    def get_oda_data(self, filter_date):
        filter_date_tz = datetime.fromisoformat(filter_date).replace(
            tzinfo=timezone(timedelta(hours=0, minutes=0))
        )
        eb_query = """
                    SELECT
                        e.eb_id,
                        e.info,
                        e.sbd_id,
                        e.sbi_id,
                        e.sbd_version,
                        e.version,
                        e.created_on,
                        e.created_by,
                        e.last_modified_on,
                        e.last_modified_by,
                        (
                            SELECT current_status
                            FROM tab_oda_eb_status_history
                            WHERE eb_ref = e.eb_id
                            ORDER BY id DESC
                            LIMIT 1
                        ) AS current_status
                    FROM
                        tab_oda_eb e
                    WHERE
                        e.last_modified_on >=%s
                    """
        eb_params = [filter_date_tz]
        eb_rows = self.postgres_data_access.execute_query_or_update(
            query=eb_query, params=tuple(eb_params), query_type="GET"
        )

        info = {}
        if eb_rows:
            for eb in eb_rows:
                request_responses = eb["info"].get("request_responses", [])

                if not request_responses:
                    sbi_current_status = "Created"
                else:
                    ok_count = sum(
                        1
                        for response in request_responses
                        if response["status"] == "OK"
                    )
                    error_count = sum(
                        1
                        for response in request_responses
                        if response["status"] == "ERROR"
                    )

                    if error_count > 0:
                        sbi_current_status = "Failed"
                    elif ok_count == 5:  # Assuming the total number of blocks is 5
                        sbi_current_status = "Completed"
                    else:
                        sbi_current_status = "Executing"

                info[eb["eb_id"]] = eb["info"]
                info[eb["eb_id"]]["sbi_status"] = sbi_current_status
                info[eb["eb_id"]]["eb_status"] = eb["current_status"]
        return info

    def _extract_eb_id_from_key(self, key: str) -> str:
        """
        Extract the EB SID from a given key string.

        :param key str: The key string from which to extract the EB SID.
        :returns: The extracted EB SID.
        """
        try:

            eb_id = key.split("[")[1].split("]")[0].strip("'")
            return eb_id
        except IndexError as e:
            raise ValueError(  # 1pylint: disable=raise-missing-from
                f"Unexpected key format: {key}"
            ) from e

    def patch_shift(
        self,
        shift: Shift | None = None,
    ) -> Dict[str, str]:
        """
        Patch a specific column of a shift.

        Args:
            param shift: The shift to be patched.

        Returns:
            Dict[str, str]: A dictionary with a success message.

        Raises:
            NotFoundError: Error in updating shift.
        """
        if shift and shift.shift_logs:
            query, params = shift_logs_patch_query(self.table_details, shift)
            self.postgres_data_access.update(query, params)
            return {"details": "Shift updated successfully"}
        else:
            raise NotFoundError("Error in updating shift")

    def updated_shift_log_info(self, current_shift_id: str) -> Union[Shift, str]:
        """
        Update the shift log information based on new information from ODA
        sources.

        :param current_shift_id int: The unique identifier of the current shift.
        :returns: Updated Shift if new data found else message stating
        no new data found
        """
        shift_logs_info = {}
        current_shift_data = self.get_shift(current_shift_id)
        current_shift_data = Shift.model_validate(current_shift_data)

        created_after_eb_sbi_info = self.get_oda_data(
            filter_date=current_shift_data.shift_start.isoformat()
        )

        if current_shift_data.shift_logs and current_shift_data.shift_logs:
            for log in current_shift_data.shift_logs:
                log = ShiftLogs.model_validate(log)
                shift_logs_info[log.info["eb_id"]] = log.info
        else:
            current_shift_data.shift_logs = []

        if created_after_eb_sbi_info:
            diff = DeepDiff(
                shift_logs_info, created_after_eb_sbi_info, ignore_order=True
            )

            new_eb_ids = set(
                self._extract_eb_id_from_key(key)
                for key in diff.get("dictionary_item_added", [])
            )
            changed_eb_ids = set(
                [
                    self._extract_eb_id_from_key(key)
                    for key in diff.get("values_changed", {}).keys()
                ]
            )

            new_eb_ids = new_eb_ids - changed_eb_ids

            if new_eb_ids:
                for new_eb_id in new_eb_ids:
                    new_info = created_after_eb_sbi_info[new_eb_id]
                    new_log_obj = ShiftLogs(
                        info=new_info,
                        log_time=datetime.now(tz=timezone.utc),
                        source="ODA",
                    )
                    current_shift_data.shift_logs.append(new_log_obj)

            if changed_eb_ids:
                for updated_eb_id in changed_eb_ids:
                    for i in range(len(current_shift_data.shift_logs)):
                        if (
                            current_shift_data.shift_logs[i].info["eb_id"]
                            == updated_eb_id
                        ):
                            current_shift_data.shift_logs[i].info = (
                                created_after_eb_sbi_info[updated_eb_id]
                            )

            metadata = self.get_latest_metadata(current_shift_id)
            shift = update_metadata(
                current_shift_data,
                metadata=metadata,
                last_modified_by=current_shift_data.shift_operator,
            )

            updated_shift_with_info = self.patch_shift(shift=shift)

            LOGGER.info("Shift Logs have been updated successfully")
            LOGGER.info(updated_shift_with_info)

            return shift

        else:
            LOGGER.info("No New Logs found in ODA")
            return "NO New Logs found in ODA"

    def create_shift_comment(self, shift_comment: ShiftComment):
        """
        Create a new comment for a shift and save it to the database.

        Args:
            shift_comment (ShiftComment): The comment data to create.

        Returns:
            ShiftComment: The newly created shift comment.
        """
        self._insert_shift_to_database(
            table_details=ShiftCommentMapping(), entity=shift_comment
        )

        return shift_comment

    def get_shift_comments(self, shift_id: str = None):
        """
        Retrieve comments from shift based on shift ID.

        Args:
            shift_id (Optional[str]): The shift ID to filter comments by.

        Returns:
            List[Dict]: List of comments associated with the specified filters.
        """
        query, params = select_common_query(
            table_details=ShiftCommentMapping(), shift_id=shift_id
        )
        comments = self.postgres_data_access.get(query=query, params=params)
        return comments

    def get_shift_comment(self, comment_id: int, table_mapping: Any):
        """
        Retrieve comments from shift based on comment ID.

        Args:
            comment_id (Optional[int]): The comment ID to filter comments by.

        Returns:
            List[Dict]: List of comments associated with the specified filters.
        """
        query, params = select_common_query(table_details=table_mapping, id=comment_id)
        comment = self.postgres_data_access.get(query=query, params=params)
        if comment:
            return comment[0]
        else:
            raise NotFoundError(f"No comment found with ID: {comment_id}")

    def update_shift_comments(self, comment_id: int, shift_comment: ShiftComment):
        """
        Update an existing shift comment with new data.

        Args:
            comment_id: Id of comment which needs to update.
            shift_comment (ShiftComment): The updated comment data.

        Returns:
            ShiftComment: The updated shift comment.
        """
        existing_shift_comment = ShiftComment.model_validate(
            self.get_shift_comment(
                comment_id=comment_id, table_mapping=ShiftCommentMapping()
            )
        )
        if shift_comment.comment:
            existing_shift_comment.comment = shift_comment.comment
        if shift_comment.operator_name:
            existing_shift_comment.operator_name = shift_comment.operator_name
        if shift_comment.shift_id:
            existing_shift_comment.shift_id = shift_comment.shift_id
        if shift_comment.operator_name:
            existing_shift_comment.operator_name = shift_comment.operator_name
        existing_shift_comment.metadata = shift_comment.metadata
        self._update_shift_in_database(
            entity_id=comment_id,
            entity=existing_shift_comment,
            table_details=ShiftCommentMapping(),
        )

        return existing_shift_comment

    def insert_shift_image(
        self, file: Any, shift_comment: ShiftComment, table_mapping: Any
    ) -> Media:
        """
        Update a shift comment with an image, uploading the image to S3.

        Args:
            shift_comment (ShiftComment): The comment data to update.
            file: The image file to upload.

        Returns:
            ShiftLogCommentUpdate: The updated shift log comment with the image added.
        """
        media_list = []
        file_path, file_unique_id, _ = upload_file_object_to_s3(file)
        media = Media(path=file_path, unique_id=file_unique_id)
        media.timestamp = media.timestamp
        media_list.append(media)
        shift_comment.image = media_list

        self._insert_shift_to_database(
            table_details=table_mapping, entity=shift_comment
        )
        return shift_comment

<<<<<<< HEAD
    def create_shift_annotation(self, shift_annotation: ShiftAnnotation):
        """
        Create a new comment for a shift and save it to the database.

        Args:
            shift_annotation (ShiftAnnotation): The comment data to create.

        Returns:
            ShiftAnnotation: The newly created shift comment.
        """
        self._insert_shift_to_database(
            table_details=ShiftAnnotationMapping(), entity=shift_annotation
        )

        return shift_annotation

    def get_shift_annotations(self, shift_id=None):
=======
    def get_shift_annotations(self, shift_id: str = None):
>>>>>>> f19d84c6
        """
        Retrieve annotations from shift based on shift ID.

        Args:
            shift_id (Optional[str]): The shift ID to filter annotations by.

        Returns:
            List[Dict]: List of annotations associated with the specified filters.
        """
        query, params = select_common_query(
            table_details=ShiftAnnotationMapping(), shift_id=shift_id
        )
        annotations = self.postgres_data_access.get(query=query, params=params)
        return annotations

    def get_shift_annotation(self, annotation_id: int, table_mapping: Any):
        """
        Retrieve annotations from shift based on annotation ID.

        Args:
            annotation_id (Optional[int]): The annotation ID to filter annotations by.

        Returns:
            List[Dict]: List of annotations associated with the specified filters.
        """
        query, params = select_common_query(
            table_details=table_mapping, id=annotation_id
        )
        annotation = self.postgres_data_access.get(query=query, params=params)
        if annotation:
            return annotation[0]
        else:
            raise NotFoundError(f"No annotation found with ID: {annotation_id}")


class ShiftLogUpdater:
    def __init__(self):
        self.current_shift_id: Optional[int] = None
        self.lock = threading.Lock()
        self.thread = threading.Thread(target=self._background_task, daemon=True)
        self.thread_started = False
        self.crud_shift_repository = PostgresShiftRepository()

    def _background_task(self):
        while True:
            with self.lock:
                if self.current_shift_id is not None:
                    LOGGER.info(
                        "------> Checking Updated ODA LOGS for SHIFT ID %s",
                        self.current_shift_id,
                    )
                    self.crud_shift_repository.updated_shift_log_info(
                        self.current_shift_id
                    )
            time.sleep(
                ODA_DATA_POLLING_TIME
            )  # Wait for 10 seconds before running again

    def start(self):
        if not self.thread_started:
            LOGGER.info("\n\n ---> Polling Started")
            self.thread.start()
            self.thread_started = True

    def update_shift_id(self, shift_id: int):
        with self.lock:
            self.current_shift_id = shift_id
            self.start()


shift_log_updater = ShiftLogUpdater()<|MERGE_RESOLUTION|>--- conflicted
+++ resolved
@@ -757,7 +757,6 @@
         )
         return shift_comment
 
-<<<<<<< HEAD
     def create_shift_annotation(self, shift_annotation: ShiftAnnotation):
         """
         Create a new comment for a shift and save it to the database.
@@ -774,10 +773,7 @@
 
         return shift_annotation
 
-    def get_shift_annotations(self, shift_id=None):
-=======
     def get_shift_annotations(self, shift_id: str = None):
->>>>>>> f19d84c6
         """
         Retrieve annotations from shift based on shift ID.
 
