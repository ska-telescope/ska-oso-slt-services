import logging
import random
import threading
import time
from datetime import datetime, timedelta, timezone
from typing import Any, Dict, List, Optional, Tuple, Union

from deepdiff import DeepDiff

from ska_oso_slt_services.common.constant import ODA_DATA_POLLING_TIME
from ska_oso_slt_services.common.date_utils import get_datetime_for_timezone
from ska_oso_slt_services.common.error_handling import NotFoundError
from ska_oso_slt_services.common.metadata_mixin import update_metadata
from ska_oso_slt_services.data_access.postgres.execute_query import PostgresDataAccess
from ska_oso_slt_services.data_access.postgres.mapping import (
    ShiftAnnotationMapping,
    ShiftCommentMapping,
    ShiftLogCommentMapping,
    ShiftLogMapping,
    TableDetails,
)
from ska_oso_slt_services.data_access.postgres.sqlqueries import (
    insert_query,
    select_by_date_query,
    select_by_shift_params,
    select_by_text_query,
<<<<<<< HEAD
    select_common_query,
=======
    select_comments_query,
>>>>>>> 7fad7980
    select_latest_query,
    select_latest_shift_query,
    select_logs_by_status,
    select_metadata_query,
    shift_logs_patch_query,
    update_query,
)
from ska_oso_slt_services.domain.shift_models import (
    MatchType,
    Media,
    Metadata,
    SbiEntityStatus,
    Shift,
    ShiftAnnotation,
    ShiftComment,
    ShiftLogComment,
    ShiftLogs,
)
from ska_oso_slt_services.repository.shift_repository import CRUDShiftRepository
from ska_oso_slt_services.utils.s3_bucket import (
    get_file_object_from_s3,
    upload_file_object_to_s3,
)

LOGGER = logging.getLogger(__name__)


class PostgresShiftRepository(CRUDShiftRepository):
    """
    Postgres implementation of the CRUDShiftRepository.

    This class provides concrete implementations for the abstract methods defined in
    the CRUDShiftRepository base class.
    """

    def __init__(self) -> None:
        """
        Initialize the ShiftService.
        Sets up the PostgresDataAccess and ShiftLogMapping instances.
        """

        self.postgres_data_access = PostgresDataAccess()
        self.table_details = ShiftLogMapping()

    def get_shifts(
        self,
        shift: Optional[Shift] = None,
        match_type: Optional[MatchType] = None,
        entity_status: Optional[SbiEntityStatus] = None,
    ) -> List[Shift]:
        """
        Retrieve a list of shifts based on the provided query parameters.

        Args:
            shift (Optional[Shift]): The shift object containing query parameters.
            match_type (Optional[MatchType]): The match type for text-based queries.
            entity_status (Optional[SbiEntityStatus]): Search shift data based on
            SBI status present in shift logs.

        Returns:
            List[Shift]: A list of shifts matching the query or raises shift
            not found error.

        Raises:
            NotFoundError: If no query get matched.
        """
        if shift.shift_start and shift.shift_end:
            query, params = select_by_date_query(self.table_details, shift)
        elif shift.comments and match_type.dict()["match_type"]:
            query, params = select_by_text_query(
                self.table_details, shift.comments, match_type
            )
        elif entity_status.sbi_status:
            query, params = select_logs_by_status(
                self.table_details, entity_status, "sbi_status"
            )
        elif (shift.shift_id or shift.shift_operator) and match_type.dict()[
            "match_type"
        ]:
            query, params = select_by_shift_params(
                self.table_details, shift, match_type
            )
        else:
            raise NotFoundError("Shift not found please pass parameters correctly")
        shifts = self.postgres_data_access.get(query, params)
        return shifts

    def get_shift(self, shift_id: str) -> Shift:
        """
        Retrieve a specific shift by its ID.

        Args:
            shift_id (str): The unique identifier of the shift.

        Returns:
            Shift: The Shift object if found.

        Raises:
            NotFoundError: If no shift is found with the given ID.
            Exception: For any other unexpected errors.
        """
        query, params = select_latest_query(self.table_details, shift_id=shift_id)
        shift = self.postgres_data_access.get_one(query, params)
        return shift

    def create_shift(self, shift: Shift) -> Shift:
        """
        Create a new shift with updated metadata, start time, and unique ID.

        Args:
            shift (Shift): The shift object to be created.

        Returns:
            Shift: The newly created shift with updated attributes.
        """
        shift = self._prepare_new_shift(shift)
        self._insert_shift_to_database(table_details=self.table_details, entity=shift)
        shift_log_updater.update_shift_id(shift.shift_id)
        return shift

    def _prepare_new_shift(self, shift: Shift) -> Shift:
        """
        Prepare a new shift by setting metadata, start time, and unique ID.

        Args:
            shift (Shift): The shift object to be prepared.

        Returns:
            Shift: The prepared shift object.
        """
<<<<<<< HEAD
        random_number = random.randint(1, 9999)
=======
        random_number = random.randint(1, 1000)
>>>>>>> 7fad7980
        shift.shift_start = get_datetime_for_timezone("UTC")
        shift.shift_id = f"shift-{shift.shift_start.strftime('%Y%m%d')}-{random_number}"
        return shift

    def _insert_shift_to_database(
        self, table_details: TableDetails, entity: Any
    ) -> None:
        """
        Insert the shift into the database.

        Args:
            table_details: The mapping details for the shift table.
            entity : The object to be inserted in DB.

        Returns:
            The ID of the created shift entry.
        """
        query, params = self._build_insert_query(
            table_details=table_details, entity=entity
        )
        id_created = self.postgres_data_access.insert(query, params)
        return id_created

    def _build_insert_query(
        self, table_details: TableDetails, entity: Any
    ) -> Tuple[str, Any]:
        """
        Build the insert query and parameters for the given shift.

        Args:
            entity (Shift): The shift object to build the query for.
            table_details: The mapping details for the shift table.

        Returns:
            Tuple[str, Any]: A tuple containing the query string and its parameters.
        """
        return insert_query(table_details=table_details, entity=entity)

    def update_shift(self, shift: Shift) -> Shift:
        """
        Update an existing shift.

        Args:
            shift (Shift): The shift object with updated information.

        Returns:
            Shift: The updated shift object.

        Raises:
            ValueError: If there's an error in updating the shift.
        """
        existing_shift = Shift.model_validate(self.get_shift(shift.shift_id))
        if not existing_shift:
            raise NotFoundError(f"No shift found with ID: {existing_shift.shift_id}")
        if shift.shift_end:
            existing_shift.shift_end = shift.shift_end
        if shift.comments:
            existing_shift.comments = shift.comments
        if shift.annotations:
            existing_shift.annotations = shift.annotations
        if shift.media:
            existing_shift.media = shift.media
        if shift.shift_operator:
            existing_shift.shift_operator = shift.shift_operator
        existing_shift.metadata = shift.metadata
        self._update_shift_in_database(entity_id=shift.shift_id, entity=existing_shift)
        return existing_shift

    def get_latest_metadata(
        self, entity_id: str | int, table_details=ShiftLogMapping()
    ) -> Optional[Metadata]:
        """
        Get the latest metadata for a given  entity.

        Args:
            entity_id (str | int): ID of the  entity to fetch metadata for.
            table_details: Mapping details for the entity table.

        Returns:
            Optional[Metadata]: Metadata for the specified entity if available.

        Raises:
            NotFoundError: If no metadata is found for the entity.
        """

        query, params = select_metadata_query(
            table_details=table_details,
            entity_id=entity_id,
        )
        meta_data = self.postgres_data_access.get_one(query, params)
        if not meta_data:
            raise NotFoundError(f"No entity found with ID: {entity_id}")
        return Metadata.model_validate(meta_data)

    def _update_shift_in_database(
        self, entity_id: str, entity: Any, table_details=ShiftLogMapping()
    ) -> None:
        """
        Update an existing entity in the database.

        Args:
            entity_id: The id of entity which might be comment or shift
            entity(Shift|Comment): The object to be updated in the database.
            table_details: The mapping details for the entity table.
        """
        query, params = update_query(
            entity_id=entity_id, table_details=table_details, entity=entity
        )

        self.postgres_data_access.update(query, params)

    def get_media(self, comment_id: int, table_model: Any, table_mapping: Any) -> Media:
        """
        Get a media file from a shift.

        Args:
            comment_id (int): The ID of the comment to get the media from.
            table_model: The model of the shift log.
            table_mapping: The Database Model Mapping Class.

        Returns:
            file: The requested media file.
        """
        comment = table_model.model_validate(
            self.get_shift_comment(comment_id, table_mapping)
        )

        if not comment.image:
            raise NotFoundError(f"No media found for comment with ID: {comment_id}")
        files = []

        for image in comment.image:
            file_key, base64_content, content_type = get_file_object_from_s3(
                file_key=image.unique_id
            )
            files.append(
                {
                    "file_key": file_key,
                    "media_content": base64_content,
                    "content_type": content_type,
                }
            )
        return files

    def add_media(
        self,
        comment_id: int,
        shift_comment: ShiftComment,
        files: Any,
        shift_model: Any,
        table_mapping: Any,
    ) -> Media:
        """
        Add media files associated with a shift comment.

        Args:
            comment_id: id of comment or shift log comment
            files: The media files to be added. Can be single file or multiple files.
            shift_comment (ShiftComment): The shift comment object to associate
            the media with.
            shift_model: The model of the shift log.
            table_mapping: The Database Model Mapping Class.

        Returns:
            Media: The media object containing information about the added media files.
        """
        media_list = []
        for file in files:
            file_path, file_unique_id, _ = upload_file_object_to_s3(file)
            media = Media(path=file_path, unique_id=file_unique_id)
            media.timestamp = media.timestamp
            media_list.append(media)

        current_shift_comment = shift_model.model_validate(
            self.get_shift_comment(
                comment_id=comment_id,
                table_mapping=table_mapping,
            )
        )

        current_shift_comment.metadata = shift_comment.metadata

        if current_shift_comment.image:
            current_shift_comment.image += media_list
        else:
            current_shift_comment.image = media_list

        self._update_shift_in_database(
            entity_id=comment_id,
            entity=current_shift_comment,
            table_details=table_mapping,
        )

        return current_shift_comment

    def delete_shift(self, shift_id: str) -> bool:
        """
        Delete a shift by its ID.
<<<<<<< HEAD

        Args:
            shift_id (str): The unique identifier of the shift to delete.

        Returns:
            bool: True if the shift was successfully deleted, False otherwise.

        Raises:
            NotFoundError: If no shift is found with the given ID.
            Exception: For any other unexpected errors.
        """
        pass  # pylint: disable=W0107

=======

        Args:
            shift_id (str): The unique identifier of the shift to delete.

        Returns:
            bool: True if the shift was successfully deleted, False otherwise.

        Raises:
            NotFoundError: If no shift is found with the given ID.
            Exception: For any other unexpected errors.
        """
        pass  # pylint: disable=W0107

>>>>>>> 7fad7980
    def get_shift_logs_comments(
        self, shift_id: str = None, eb_id: str = None
    ) -> ShiftLogComment:
        """
        Retrieve comments from shift logs based on shift ID or EB ID.

        Args:
            shift_id (Optional[str]): The shift ID to filter comments by.
            eb_id (Optional[str]): The EB ID to filter comments by.

        Returns:
            List[Dict]: List of comments associated with the specified filters.
        """
        query, params = select_common_query(
            table_details=ShiftLogCommentMapping(), shift_id=shift_id, eb_id=eb_id
        )
        comments = self.postgres_data_access.get(query=query, params=params)
        return comments

    def get_shift_logs_comment(self, comment_id: int) -> ShiftLogComment:
        """
        Retrieve a single comment from shift logs by comment ID.

        Args:
            comment_id (int): The ID of the comment to retrieve.

        Returns:
            Dict: The comment data associated with the specified ID.
        """
        query, params = select_common_query(
            table_details=ShiftLogCommentMapping(), id=comment_id
        )
        comments = self.postgres_data_access.get(query=query, params=params)[0]
        return comments

    def create_shift_logs_comment(self, shift_log_comment: ShiftLogComment) -> dict:
        """
        Create a new comment for a shift log and save it to the database.

        Args:
            shift_log_comment (ShiftLogComment): The comment data to create.

        Returns:
            ShiftLogComment: The newly created shift log comment.
        """
<<<<<<< HEAD
        self._insert_shift_to_database(
=======
        unique_id = self._insert_shift_to_database(
>>>>>>> 7fad7980
            table_details=ShiftLogCommentMapping(), entity=shift_log_comment
        )
        if unique_id:
            shift_log_comment.id = unique_id.get("id")
        return shift_log_comment

    def update_shift_logs_comments(
        self, comment_id: int, shift_log_comment: ShiftLogComment
    ) -> ShiftLogComment:
        """
        Update an existing shift log comment with new data.

        Args:
            comment_id (int): The ID of the comment to update.
            shift_log_comment (ShiftLogComment): The updated comment data.

        Returns:
            ShiftLogComment: The updated shift log comment.
        """
        existing_shift_log_comment = ShiftLogComment.model_validate(
            self.get_shift_logs_comment(comment_id=comment_id)
        )
        if shift_log_comment.log_comment:
            existing_shift_log_comment.log_comment = shift_log_comment.log_comment
        if shift_log_comment.eb_id:
            existing_shift_log_comment.eb_id = shift_log_comment.eb_id
        if shift_log_comment.operator_name:
            existing_shift_log_comment.operator_name = shift_log_comment.operator_name

        existing_shift_log_comment.metadata = shift_log_comment.metadata
        self._update_shift_in_database(
            entity_id=comment_id,
            entity=existing_shift_log_comment,
            table_details=ShiftLogCommentMapping(),
        )

        return existing_shift_log_comment

    def get_current_shift(self) -> Shift:
        """
        Retrieve the most recent shift from the database.

        This method fetches the latest shift from the database by selecting the
        most recent entry, ordered by  `created_on` timestamps.

        Returns:
            Shift: The most recent shift object in the system.


        """
        query, params = select_latest_shift_query(self.table_details)
        shift = self.postgres_data_access.get_one(query, params)
        return shift

    def get_oda_data(self, filter_date):
        filter_date_tz = datetime.fromisoformat(filter_date).replace(
            tzinfo=timezone(timedelta(hours=0, minutes=0))
        )
        eb_query = """
                    SELECT
                        e.eb_id,
                        e.info,
                        e.sbd_id,
                        e.sbi_id,
                        e.sbd_version,
                        e.version,
                        e.created_on,
                        e.created_by,
                        e.last_modified_on,
                        e.last_modified_by,
                        (
                            SELECT current_status
                            FROM tab_oda_eb_status_history
                            WHERE eb_ref = e.eb_id
                            ORDER BY id DESC
                            LIMIT 1
                        ) AS current_status
                    FROM
                        tab_oda_eb e
                    WHERE
                        e.last_modified_on >=%s
                    """
        eb_params = [filter_date_tz]
        eb_rows = self.postgres_data_access.execute_query_or_update(
            query=eb_query, params=tuple(eb_params), query_type="GET"
        )

        info = {}
        if eb_rows:
            for eb in eb_rows:
                request_responses = eb["info"].get("request_responses", [])

                if not request_responses:
                    sbi_current_status = "Created"
                else:
                    ok_count = sum(
                        1
                        for response in request_responses
                        if response["status"] == "OK"
                    )
                    error_count = sum(
                        1
                        for response in request_responses
                        if response["status"] == "ERROR"
                    )

                    if error_count > 0:
                        sbi_current_status = "Failed"
                    elif ok_count == 5:  # Assuming the total number of blocks is 5
                        sbi_current_status = "Completed"
                    else:
                        sbi_current_status = "Executing"

                info[eb["eb_id"]] = eb["info"]
                info[eb["eb_id"]]["sbi_status"] = sbi_current_status
                info[eb["eb_id"]]["eb_status"] = eb["current_status"]
        return info

    def _extract_eb_id_from_key(self, key: str) -> str:
        """
        Extract the EB SID from a given key string.

        :param key str: The key string from which to extract the EB SID.
        :returns: The extracted EB SID.
        """
        try:

            eb_id = key.split("[")[1].split("]")[0].strip("'")
            return eb_id
        except IndexError as e:
            raise ValueError(  # 1pylint: disable=raise-missing-from
                f"Unexpected key format: {key}"
            ) from e

    def patch_shift(
        self,
        shift: Shift | None = None,
    ) -> Dict[str, str]:
        """
        Patch a specific column of a shift.

        Args:
            param shift: The shift to be patched.

        Returns:
            Dict[str, str]: A dictionary with a success message.

        Raises:
            NotFoundError: Error in updating shift.
        """
        if shift and shift.shift_logs:
            query, params = shift_logs_patch_query(self.table_details, shift)
            self.postgres_data_access.update(query, params)
            return {"details": "Shift updated successfully"}
        else:
            raise NotFoundError("Error in updating shift")

    def updated_shift_log_info(self, current_shift_id: str) -> Union[Shift, str]:
        """
        Update the shift log information based on new information from ODA
        sources.

        :param current_shift_id int: The unique identifier of the current shift.
        :returns: Updated Shift if new data found else message stating
        no new data found
        """
        shift_logs_info = {}
        current_shift_data = self.get_shift(current_shift_id)
        current_shift_data = Shift.model_validate(current_shift_data)

        created_after_eb_sbi_info = self.get_oda_data(
            filter_date=current_shift_data.shift_start.isoformat()
        )

        if current_shift_data.shift_logs and current_shift_data.shift_logs:
            for log in current_shift_data.shift_logs:
                log = ShiftLogs.model_validate(log)
                shift_logs_info[log.info["eb_id"]] = log.info
        else:
            current_shift_data.shift_logs = []

        if created_after_eb_sbi_info:
            diff = DeepDiff(
                shift_logs_info, created_after_eb_sbi_info, ignore_order=True
            )

            new_eb_ids = set(
                self._extract_eb_id_from_key(key)
                for key in diff.get("dictionary_item_added", [])
            )
            changed_eb_ids = set(
                [
                    self._extract_eb_id_from_key(key)
                    for key in diff.get("values_changed", {}).keys()
                ]
            )

            new_eb_ids = new_eb_ids - changed_eb_ids

            if new_eb_ids:
                for new_eb_id in new_eb_ids:
                    new_info = created_after_eb_sbi_info[new_eb_id]
                    new_log_obj = ShiftLogs(
                        info=new_info,
                        log_time=datetime.now(tz=timezone.utc),
                        source="ODA",
                    )
                    current_shift_data.shift_logs.append(new_log_obj)

            if changed_eb_ids:
                for updated_eb_id in changed_eb_ids:
                    for i in range(len(current_shift_data.shift_logs)):
                        if (
                            current_shift_data.shift_logs[i].info["eb_id"]
                            == updated_eb_id
                        ):
                            current_shift_data.shift_logs[i].info = (
                                created_after_eb_sbi_info[updated_eb_id]
                            )

            metadata = self.get_latest_metadata(current_shift_id)
            shift = update_metadata(
                current_shift_data,
                metadata=metadata,
                last_modified_by=current_shift_data.shift_operator,
            )

            updated_shift_with_info = self.patch_shift(shift=shift)

            LOGGER.info("Shift Logs have been updated successfully")
            LOGGER.info(updated_shift_with_info)

            return shift

        else:
            LOGGER.info("No New Logs found in ODA")
            return "NO New Logs found in ODA"

    def create_shift_comment(self, shift_comment: ShiftComment):
        """
        Create a new comment for a shift and save it to the database.

        Args:
            shift_comment (ShiftComment): The comment data to create.

        Returns:
            ShiftComment: The newly created shift comment.
        """
<<<<<<< HEAD
        self._insert_shift_to_database(
=======
        unique_id = self._insert_shift_to_database(
>>>>>>> 7fad7980
            table_details=ShiftCommentMapping(), entity=shift_comment
        )
        if unique_id:
            shift_comment.id = unique_id.get("id")
        return shift_comment

    def get_shift_comments(self, shift_id: str = None):
        """
        Retrieve comments from shift based on shift ID.

        Args:
            shift_id (Optional[str]): The shift ID to filter comments by.

        Returns:
            List[Dict]: List of comments associated with the specified filters.
        """
        query, params = select_common_query(
            table_details=ShiftCommentMapping(), shift_id=shift_id
        )
        comments = self.postgres_data_access.get(query=query, params=params)
        return comments

    def get_shift_comment(self, comment_id: int, table_mapping: Any):
        """
        Retrieve comments from shift based on comment ID.

        Args:
            comment_id (Optional[int]): The comment ID to filter comments by.

        Returns:
            List[Dict]: List of comments associated with the specified filters.
        """
        query, params = select_common_query(table_details=table_mapping, id=comment_id)
        comment = self.postgres_data_access.get(query=query, params=params)
        if comment:
            return comment[0]
        else:
            raise NotFoundError(f"No comment found with ID: {comment_id}")

    def update_shift_comments(self, comment_id: int, shift_comment: ShiftComment):
        """
        Update an existing shift comment with new data.

        Args:
            comment_id: Id of comment which needs to update.
            shift_comment (ShiftComment): The updated comment data.

        Returns:
            ShiftComment: The updated shift comment.
        """
        existing_shift_comment = ShiftComment.model_validate(
            self.get_shift_comment(
                comment_id=comment_id, table_mapping=ShiftCommentMapping()
            )
        )
        if shift_comment.comment:
            existing_shift_comment.comment = shift_comment.comment
        if shift_comment.operator_name:
            existing_shift_comment.operator_name = shift_comment.operator_name
        if shift_comment.shift_id:
            existing_shift_comment.shift_id = shift_comment.shift_id
        if shift_comment.operator_name:
            existing_shift_comment.operator_name = shift_comment.operator_name
        existing_shift_comment.metadata = shift_comment.metadata
        self._update_shift_in_database(
            entity_id=comment_id,
            entity=existing_shift_comment,
            table_details=ShiftCommentMapping(),
        )

        return existing_shift_comment

    def insert_shift_image(
        self, file: Any, shift_comment: ShiftComment, table_mapping: Any
    ) -> Media:
        """
        Update a shift comment with an image, uploading the image to S3.

        Args:
            shift_comment (ShiftComment): The comment data to update.
            file: The image file to upload.

        Returns:
            ShiftLogCommentUpdate: The updated shift log comment with the image added.
        """
        media_list = []
        file_path, file_unique_id, _ = upload_file_object_to_s3(file)
        media = Media(path=file_path, unique_id=file_unique_id)
        media.timestamp = media.timestamp
        media_list.append(media)
        shift_comment.image = media_list

        self._insert_shift_to_database(
            table_details=table_mapping, entity=shift_comment
        )
        return shift_comment

    def create_shift_annotation(self, shift_annotation: ShiftAnnotation):
        """
        Create a new comment for a shift and save it to the database.

        Args:
            shift_annotation (ShiftAnnotation): The comment data to create.

        Returns:
            ShiftAnnotation: The newly created shift comment.
        """
        self._insert_shift_to_database(
            table_details=ShiftAnnotationMapping(), entity=shift_annotation
        )

        return shift_annotation

    def get_shift_annotations(self, shift_id: str = None):
        """
        Retrieve annotations from shift based on shift ID.

        Args:
            shift_id (Optional[str]): The shift ID to filter annotations by.

        Returns:
            List[Dict]: List of annotations associated with the specified filters.
        """
        query, params = select_common_query(
            table_details=ShiftAnnotationMapping(), shift_id=shift_id
        )
        annotations = self.postgres_data_access.get(query=query, params=params)
        return annotations

    def get_shift_annotation(self, annotation_id: int, table_mapping: Any):
        """
        Retrieve annotations from shift based on annotation ID.

        Args:
            annotation_id (Optional[int]): The annotation ID to filter annotations by.

        Returns:
            List[Dict]: List of annotations associated with the specified filters.
        """
        query, params = select_common_query(
            table_details=table_mapping, id=annotation_id
        )
        annotation = self.postgres_data_access.get(query=query, params=params)
        if annotation:
            return annotation[0]
        else:
            raise NotFoundError(f"No annotation found with ID: {annotation_id}")

    def update_shift_annotations(
        self, annotation_id: int, shift_annotation: ShiftAnnotation
    ):
        """
        Update an existing shift annotation with new data.

        Args:
            annotation_id: Id of annotation which needs to update.
            shift_annotation (ShiftAnnotation): The updated annotation data.

        Returns:
            ShiftAnnotation: The updated shift annotation.
        """
        existing_shift_annotation = ShiftAnnotation.model_validate(
            self.get_shift_annotation(
                annotation_id=annotation_id, table_mapping=ShiftAnnotationMapping()
            )
        )
        if shift_annotation.annotation:
            existing_shift_annotation.annotation = shift_annotation.annotation
        if shift_annotation.operator_name:
            existing_shift_annotation.operator_name = shift_annotation.operator_name
        if shift_annotation.shift_id:
            existing_shift_annotation.shift_id = shift_annotation.shift_id
        if shift_annotation.operator_name:
            existing_shift_annotation.operator_name = shift_annotation.operator_name
        existing_shift_annotation.metadata = shift_annotation.metadata
        self._update_shift_in_database(
            entity_id=annotation_id,
            entity=existing_shift_annotation,
            table_details=ShiftAnnotationMapping(),
        )

        return existing_shift_annotation


class ShiftLogUpdater:
    def __init__(self):
        self.current_shift_id: Optional[int] = None
        self.lock = threading.Lock()
        self.thread = threading.Thread(target=self._background_task, daemon=True)
        self.thread_started = False
        self.crud_shift_repository = PostgresShiftRepository()

    def _background_task(self):
        while True:
            with self.lock:
                if self.current_shift_id is not None:
                    LOGGER.info(
                        "------> Checking Updated ODA LOGS for SHIFT ID %s",
                        self.current_shift_id,
                    )
                    self.crud_shift_repository.updated_shift_log_info(
                        self.current_shift_id
                    )
            time.sleep(
                ODA_DATA_POLLING_TIME
            )  # Wait for 10 seconds before running again

    def start(self):
        if not self.thread_started:
            LOGGER.info("\n\n ---> Polling Started")
            self.thread.start()
            self.thread_started = True

    def update_shift_id(self, shift_id: int):
        with self.lock:
            self.current_shift_id = shift_id
            self.start()


shift_log_updater = ShiftLogUpdater()<|MERGE_RESOLUTION|>--- conflicted
+++ resolved
@@ -24,11 +24,7 @@
     select_by_date_query,
     select_by_shift_params,
     select_by_text_query,
-<<<<<<< HEAD
     select_common_query,
-=======
-    select_comments_query,
->>>>>>> 7fad7980
     select_latest_query,
     select_latest_shift_query,
     select_logs_by_status,
@@ -159,11 +155,7 @@
         Returns:
             Shift: The prepared shift object.
         """
-<<<<<<< HEAD
         random_number = random.randint(1, 9999)
-=======
-        random_number = random.randint(1, 1000)
->>>>>>> 7fad7980
         shift.shift_start = get_datetime_for_timezone("UTC")
         shift.shift_id = f"shift-{shift.shift_start.strftime('%Y%m%d')}-{random_number}"
         return shift
@@ -362,7 +354,6 @@
     def delete_shift(self, shift_id: str) -> bool:
         """
         Delete a shift by its ID.
-<<<<<<< HEAD
 
         Args:
             shift_id (str): The unique identifier of the shift to delete.
@@ -376,21 +367,6 @@
         """
         pass  # pylint: disable=W0107
 
-=======
-
-        Args:
-            shift_id (str): The unique identifier of the shift to delete.
-
-        Returns:
-            bool: True if the shift was successfully deleted, False otherwise.
-
-        Raises:
-            NotFoundError: If no shift is found with the given ID.
-            Exception: For any other unexpected errors.
-        """
-        pass  # pylint: disable=W0107
-
->>>>>>> 7fad7980
     def get_shift_logs_comments(
         self, shift_id: str = None, eb_id: str = None
     ) -> ShiftLogComment:
@@ -436,11 +412,7 @@
         Returns:
             ShiftLogComment: The newly created shift log comment.
         """
-<<<<<<< HEAD
-        self._insert_shift_to_database(
-=======
         unique_id = self._insert_shift_to_database(
->>>>>>> 7fad7980
             table_details=ShiftLogCommentMapping(), entity=shift_log_comment
         )
         if unique_id:
@@ -689,11 +661,7 @@
         Returns:
             ShiftComment: The newly created shift comment.
         """
-<<<<<<< HEAD
-        self._insert_shift_to_database(
-=======
         unique_id = self._insert_shift_to_database(
->>>>>>> 7fad7980
             table_details=ShiftCommentMapping(), entity=shift_comment
         )
         if unique_id:
