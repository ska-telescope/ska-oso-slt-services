import logging
import threading
import time
from datetime import datetime, timedelta, timezone
from typing import Any, Dict, List, Optional, Tuple, Union

from deepdiff import DeepDiff
from psycopg import DatabaseError, DataError, InternalError, sql
from ska_ser_skuid.client import SkuidClient

from ska_oso_slt_services.common.constant import (
    ODA_DATA_POLLING_TIME,
    SKUID_ENTITY_TYPE,
    SKUID_URL,
    TELESCOPE_DICT,
)
from ska_oso_slt_services.common.custom_exceptions import ShiftEndedException
from ska_oso_slt_services.common.error_handling import NotFoundError
from ska_oso_slt_services.common.metadata_mixin import update_metadata
from ska_oso_slt_services.common.utils import (
    get_datetime_for_timezone,
    set_telescope_type,
)
from ska_oso_slt_services.data_access.postgres.execute_query import PostgresDataAccess
from ska_oso_slt_services.data_access.postgres.mapping import (
    ShiftAnnotationMapping,
    ShiftCommentMapping,
    ShiftLogCommentMapping,
    ShiftLogMapping,
    TableDetails,
)
from ska_oso_slt_services.data_access.postgres.sqlqueries import (
    insert_query,
    select_by_date_query,
    select_by_shift_params,
    select_by_text_query,
    select_common_query,
    select_latest_query,
    select_latest_shift_query,
    select_logs_by_status,
    select_metadata_query,
    shift_logs_patch_query,
    update_query,
)
from ska_oso_slt_services.domain.shift_models import (
    EntityFilter,
    MatchType,
    Media,
    Metadata,
    SbiEntityStatus,
    Shift,
    ShiftAnnotation,
    ShiftComment,
    ShiftLogComment,
    ShiftLogs,
)
from ska_oso_slt_services.repository.shift_repository import CRUDShiftRepository
from ska_oso_slt_services.utils.s3_bucket import (
    get_file_object_from_s3,
    upload_file_object_to_s3,
)

LOGGER = logging.getLogger(__name__)

skuid = SkuidClient(SKUID_URL)

TELESCOPE_TYPE = set_telescope_type("TELESCOPE_TYPE")


def create_shift_id(
    telescope_type: str = TELESCOPE_TYPE,
    skuid_entity_type: str = SKUID_ENTITY_TYPE,
) -> str:
    """
    Create a shift ID based on the provided parameters.

    ##TODO
    Instead of replace function we should use regex for replacing
    `t` to `m` or `l` its more robust and less error prone.
    This replace functionality maybe be deprecated once SKUID
    supports the id generation based on Telescope type.

    Args:
        telescope_type (str): The Telescope type MID or LOW.
        skuid_entity_type (str): The SKUID entity type.

    Returns:
        str: The generated shift ID.
    """

    return f"{skuid.fetch_skuid(skuid_entity_type)}".replace(
        "t", TELESCOPE_DICT[telescope_type]
    )


class PostgresShiftRepository(CRUDShiftRepository):
    """
    Postgres implementation of the CRUDShiftRepository.

    This class provides concrete implementations for the abstract methods defined in
    the CRUDShiftRepository base class.
    """

    def __init__(self) -> None:
        """
        Initialize the ShiftService.
        Sets up the PostgresDataAccess and ShiftLogMapping instances.
        """

        self.postgres_data_access = PostgresDataAccess()
        self.table_details = ShiftLogMapping()

    def get_shifts(
        self,
        shift: Optional[Shift] = None,
        match_type: Optional[MatchType] = None,
        entity_status: Optional[SbiEntityStatus] = None,
        entities: Optional[EntityFilter] = None,
    ) -> List[Shift]:
        """
        Retrieve a list of shifts based on the provided query parameters.

        Args:
            shift (Optional[Shift]): The shift object containing query parameters.
            match_type (Optional[MatchType]): The match type for text-based queries.
            entity_status (Optional[SbiEntityStatus]): Search shift data based on
            SBI status present in shift logs.

        Returns:
            List[Shift]: A list of shifts matching the query or raises shift
            not found error.

        Raises:
            NotFoundError: If no query get matched.
        """
        if shift.shift_start and shift.shift_end:
            query, params = select_by_date_query(self.table_details, shift)
        elif shift.annotations and match_type.dict()["match_type"]:
            query, params = select_by_text_query(
                self.table_details, shift.annotations, match_type
            )
        elif entity_status and entity_status.sbi_status:
            query, params = select_logs_by_status(
                self.table_details, entity_status, "sbi_status"
            )
        elif entities and (entities.sbi_id or entities.eb_id):
            query, params = select_logs_by_status(
                self.table_details, entity_filter=entities, match_type=match_type
            )
        elif (shift.shift_id or shift.shift_operator) and match_type.dict()[
            "match_type"
        ]:
            query, params = select_by_shift_params(
                self.table_details, shift, match_type
            )
        else:
            raise NotFoundError("Shift not found please pass parameters correctly")
        shifts = self.postgres_data_access.get(query, params)
        return shifts

    def get_shift(self, shift_id: str) -> Shift:
        """
        Retrieve a specific shift by its ID.

        Args:
            shift_id (str): The unique identifier of the shift.

        Returns:
            Shift: The Shift object if found.

        Raises:
            NotFoundError: If no shift is found with the given ID.
            Exception: For any other unexpected errors.
        """
        query, params = select_latest_query(self.table_details, shift_id=shift_id)
        shift = self.postgres_data_access.get_one(query, params)
        return shift

    def create_shift(self, shift: Shift) -> Shift:
        """
        Create a new shift with updated metadata, start time, and unique ID.

        Args:
            shift (Shift): The shift object to be created.

        Returns:
            Shift: The newly created shift with updated attributes.
        """
        shift = self._prepare_new_shift(shift)
        self._insert_shift_to_database(table_details=self.table_details, entity=shift)
        shift_log_updater.update_shift_id(shift.shift_id)
        return shift

    def _prepare_new_shift(self, shift: Shift) -> Shift:
        """
        Prepare a new shift by setting metadata, start time, and unique ID.

        Args:
            shift (Shift): The shift object to be prepared.

        Returns:
            Shift: The prepared shift object.
        """
<<<<<<< HEAD
        random_number = random.randint(1, 9999)
=======
>>>>>>> baf43107
        shift.shift_start = get_datetime_for_timezone("UTC")
        shift.shift_id = create_shift_id()
        return shift

    def _insert_shift_to_database(
        self, table_details: TableDetails, entity: Any
    ) -> None:
        """
        Insert the shift into the database.

        Args:
            table_details: The mapping details for the shift table.
            entity : The object to be inserted in DB.

        Returns:
            The ID of the created shift entry.
        """
        query, params = self._build_insert_query(
            table_details=table_details, entity=entity
        )
        id_created = self.postgres_data_access.insert(query, params)
        return id_created

    def _build_insert_query(
        self, table_details: TableDetails, entity: Any
    ) -> Tuple[str, Any]:
        """
        Build the insert query and parameters for the given shift.

        Args:
            entity (Shift): The shift object to build the query for.
            table_details: The mapping details for the shift table.

        Returns:
            Tuple[str, Any]: A tuple containing the query string and its parameters.
        """
        return insert_query(table_details=table_details, entity=entity)

    def update_shift_end_time(self, shift: Shift) -> Shift:
        """
        Update the end time of a shift.

        Args:
            shift (Shift): A shift object for update shift end.

        Returns:
            Shift: The updated shift object.
        """

        try:

            existing_shift = Shift.model_validate(self.get_shift(shift.shift_id))

            if existing_shift.shift_end:

                return ShiftEndedException(f"Shift Already Ended: {shift.shift_id}")

            existing_shift.shift_end = get_datetime_for_timezone("UTC")
            existing_shift.metadata = shift.metadata
            self._update_shift_in_database(
                entity_id=shift.shift_id,
                entity=existing_shift,
                table_details=ShiftLogMapping(),
            )

            return existing_shift

        except (DatabaseError, DataError, InternalError) as error_msg:

            LOGGER.info("Error updating shift end time: %s", error_msg)
            return error_msg

    def update_shift(self, shift: Shift) -> Shift:
        """
        Update an existing shift.

        Args:
            shift (Shift): The shift object with updated information.

        Returns:
            Shift: The updated shift object.

        Raises:
            ValueError: If there's an error in updating the shift.
        """
        existing_shift = Shift.model_validate(self.get_shift(shift.shift_id))
        if not existing_shift:
            raise NotFoundError(f"No shift found with ID: {existing_shift.shift_id}")
        if shift.shift_end:
            existing_shift.shift_end = shift.shift_end
        if shift.comments:
            existing_shift.comments = shift.comments
        if shift.annotations:
            existing_shift.annotations = shift.annotations
        if shift.media:
            existing_shift.media = shift.media
        if shift.shift_operator:
            existing_shift.shift_operator = shift.shift_operator
        existing_shift.metadata = shift.metadata
        self._update_shift_in_database(entity_id=shift.shift_id, entity=existing_shift)
        return existing_shift

    def get_latest_metadata(
        self, entity_id: str | int, table_details=ShiftLogMapping()
    ) -> Optional[Metadata]:
        """
        Get the latest metadata for a given  entity.

        Args:
            entity_id (str | int): ID of the  entity to fetch metadata for.
            table_details: Mapping details for the entity table.

        Returns:
            Optional[Metadata]: Metadata for the specified entity if available.

        Raises:
            NotFoundError: If no metadata is found for the entity.
        """

        query, params = select_metadata_query(
            table_details=table_details,
            entity_id=entity_id,
        )
        meta_data = self.postgres_data_access.get_one(query, params)
        if not meta_data:
            raise NotFoundError(f"No entity found with ID: {entity_id}")
        return Metadata.model_validate(meta_data)

    def _update_shift_in_database(
        self, entity_id: str, entity: Any, table_details=ShiftLogMapping()
    ) -> None:
        """
        Update an existing entity in the database.

        Args:
            entity_id: The id of entity which might be comment or shift
            entity(Shift|Comment): The object to be updated in the database.
            table_details: The mapping details for the entity table.
        """
        query, params = update_query(
            entity_id=entity_id, table_details=table_details, entity=entity
        )

        self.postgres_data_access.update(query, params)

    def get_media(self, comment_id: int, table_model: Any, table_mapping: Any) -> Media:
        """
        Get a media file from a shift.

        Args:
            comment_id (int): The ID of the comment to get the media from.
            table_model: The model of the shift log.
            table_mapping: The Database Model Mapping Class.

        Returns:
            file: The requested media file.
        """
        comment = table_model.model_validate(
            self.get_shift_comment(comment_id, table_mapping)
        )

        if not comment.image:
            raise NotFoundError(f"No media found for comment with ID: {comment_id}")
        files = []

        for image in comment.image:
            file_key, base64_content, content_type = get_file_object_from_s3(
                file_key=image.unique_id
            )
            files.append(
                {
                    "file_key": file_key,
                    "media_content": base64_content,
                    "content_type": content_type,
                }
            )
        return files

    def add_media(
        self,
        comment_id: int,
        shift_comment: ShiftComment,
        files: Any,
        shift_model: Any,
        table_mapping: Any,
    ) -> Media:
        """
        Add media files associated with a shift comment.

        Args:
            comment_id: id of comment or shift log comment
            files: The media files to be added. Can be single file or multiple files.
            shift_comment (ShiftComment): The shift comment object to associate
            the media with.
            shift_model: The model of the shift log.
            table_mapping: The Database Model Mapping Class.

        Returns:
            Media: The media object containing information about the added media files.
        """
        media_list = []
        for file in files:
            file_path, file_unique_id, _ = upload_file_object_to_s3(file)
            media = Media(path=file_path, unique_id=file_unique_id)
            media.timestamp = media.timestamp
            media_list.append(media)

        current_shift_comment = shift_model.model_validate(
            self.get_shift_comment(
                comment_id=comment_id,
                table_mapping=table_mapping,
            )
        )

        current_shift_comment.metadata = shift_comment.metadata

        if current_shift_comment.image:
            current_shift_comment.image += media_list
        else:
            current_shift_comment.image = media_list

        self._update_shift_in_database(
            entity_id=comment_id,
            entity=current_shift_comment,
            table_details=table_mapping,
        )

        return current_shift_comment

    def delete_shift(self, shift_id: str) -> bool:
        """
        Delete a shift by its ID.

        Args:
            shift_id (str): The unique identifier of the shift to delete.

        Returns:
            bool: True if the shift was successfully deleted, False otherwise.

        Raises:
            NotFoundError: If no shift is found with the given ID.
            Exception: For any other unexpected errors.
        """
        pass  # pylint: disable=W0107

    def get_shift_logs_comments(
        self, shift_id: str = None, eb_id: str = None
    ) -> ShiftLogComment:
        """
        Retrieve comments from shift logs based on shift ID or EB ID.

        Args:
            shift_id (Optional[str]): The shift ID to filter comments by.
            eb_id (Optional[str]): The EB ID to filter comments by.

        Returns:
            List[Dict]: List of comments associated with the specified filters.
        """
        query, params = select_common_query(
            table_details=ShiftLogCommentMapping(), shift_id=shift_id, eb_id=eb_id
        )
        comments = self.postgres_data_access.get(query=query, params=params)
        return comments

    def get_shift_logs_comment(self, comment_id: int) -> ShiftLogComment:
        """
        Retrieve a single comment from shift logs by comment ID.

        Args:
            comment_id (int): The ID of the comment to retrieve.

        Returns:
            Dict: The comment data associated with the specified ID.
        """
        query, params = select_common_query(
            table_details=ShiftLogCommentMapping(), id=comment_id
        )
        comments = self.postgres_data_access.get(query=query, params=params)[0]
        return comments

    def create_shift_logs_comment(self, shift_log_comment: ShiftLogComment) -> dict:
        """
        Create a new comment for a shift log and save it to the database.

        Args:
            shift_log_comment (ShiftLogComment): The comment data to create.

        Returns:
            ShiftLogComment: The newly created shift log comment.
        """
        unique_id = self._insert_shift_to_database(
            table_details=ShiftLogCommentMapping(), entity=shift_log_comment
        )
        if unique_id:
            shift_log_comment.id = unique_id.get("id")
        return shift_log_comment

    def update_shift_logs_comments(
        self, comment_id: int, shift_log_comment: ShiftLogComment
    ) -> ShiftLogComment:
        """
        Update an existing shift log comment with new data.

        Args:
            comment_id (int): The ID of the comment to update.
            shift_log_comment (ShiftLogComment): The updated comment data.

        Returns:
            ShiftLogComment: The updated shift log comment.
        """
        existing_shift_log_comment = ShiftLogComment.model_validate(
            self.get_shift_logs_comment(comment_id=comment_id)
        )
        if shift_log_comment.log_comment:
            existing_shift_log_comment.log_comment = shift_log_comment.log_comment
        if shift_log_comment.eb_id:
            existing_shift_log_comment.eb_id = shift_log_comment.eb_id
        if shift_log_comment.operator_name:
            existing_shift_log_comment.operator_name = shift_log_comment.operator_name

        existing_shift_log_comment.metadata = shift_log_comment.metadata
        self._update_shift_in_database(
            entity_id=comment_id,
            entity=existing_shift_log_comment,
            table_details=ShiftLogCommentMapping(),
        )

        return existing_shift_log_comment

    def get_current_shift(self) -> Shift:
        """
        Retrieve the most recent shift from the database.

        This method fetches the latest shift from the database by selecting the
        most recent entry, ordered by  `created_on` timestamps.

        Returns:
            Shift: The most recent shift object in the system.


        """
        query, params = select_latest_shift_query(self.table_details)
        shift = self.postgres_data_access.get_one(query, params)
        return shift

    def get_oda_data(self, filter_date):
        """Retrieve and process ODA data for the given filter date.

        Args:
            filter_date: The date to filter ODA data from

        Returns:
            dict: Processed ODA information

        Raises:
            Exception: If there are issues with data retrieval or processing
        """
        try:
            filter_date_tz = datetime.fromisoformat(filter_date).replace(
                tzinfo=timezone(timedelta(hours=0, minutes=0))
            )
            eb_query = """
                        SELECT
                            e.eb_id,
                            e.info,
                            e.sbd_id,
                            e.sbi_id,
                            e.sbd_version,
                            e.version,
                            e.created_on,
                            e.created_by,
                            e.last_modified_on,
                            e.last_modified_by,
                            (
                                SELECT current_status
                                FROM tab_oda_eb_status_history
                                WHERE eb_ref = e.eb_id
                                ORDER BY id DESC
                                LIMIT 1
                            ) AS current_status
                        FROM
                            tab_oda_eb e
                        WHERE
                            e.last_modified_on >=%s
                        """
            eb_params = [filter_date_tz]
            eb_rows = self.postgres_data_access.get(
                query=sql.SQL(eb_query), params=tuple(eb_params)
            )
        except Exception as e:  # pylint: disable=W0718
            LOGGER.error("Error fetching ODA data: %s", str(e))
        else:
            info = {}
            if eb_rows:
                for eb in eb_rows:
                    if not isinstance(eb.get("info"), dict):
                        LOGGER.warning(  # pylint: disable=W1203
                            f"Missing or invalid info for eb_id {eb.get('eb_id')}"
                        )
                        continue
                    request_responses = eb["info"].get("request_responses", [])

                    if not request_responses:
                        sbi_current_status = "Created"
                    else:
                        ok_count = sum(
                            1
                            for response in request_responses
                            if response["status"] == "OK"
                        )
                        error_count = sum(
                            1
                            for response in request_responses
                            if response["status"] == "ERROR"
                        )

                        if error_count > 0:
                            sbi_current_status = "Failed"
                        elif ok_count == 5:  # Assuming the total number of blocks is 5
                            sbi_current_status = "Completed"
                        else:
                            sbi_current_status = "Executing"

                    info[eb["eb_id"]] = eb["info"]
                    info[eb["eb_id"]]["sbi_status"] = sbi_current_status
                    info[eb["eb_id"]]["eb_status"] = eb["current_status"]
            return info

    def _extract_eb_id_from_key(self, key: str) -> str:
        """
        Extract the EB SID from a given key string.

        :param key str: The key string from which to extract the EB SID.
        :returns: The extracted EB SID.
        """
        try:

            eb_id = key.split("[")[1].split("]")[0].strip("'")
            return eb_id
        except IndexError as e:
            raise ValueError(  # 1pylint: disable=raise-missing-from
                f"Unexpected key format: {key}"
            ) from e

    def patch_shift(
        self,
        shift: Shift | None = None,
    ) -> Dict[str, str]:
        """
        Patch a specific column of a shift.

        Args:
            param shift: The shift to be patched.

        Returns:
            Dict[str, str]: A dictionary with a success message.

        Raises:
            NotFoundError: Error in updating shift.
        """
        if shift and shift.shift_logs:
            query, params = shift_logs_patch_query(self.table_details, shift)
            self.postgres_data_access.update(query, params)
            return {"details": "Shift updated successfully"}
        else:
            raise NotFoundError("Error in updating shift")

    def updated_shift_log_info(self, current_shift_id: str) -> Union[Shift, str]:
        """
        Update the shift log information based on new information from ODA
        sources.

        :param current_shift_id int: The unique identifier of the current shift.
        :returns: Updated Shift if new data found else message stating
        no new data found
        """
        shift_logs_info = {}
        current_shift_data = self.get_shift(current_shift_id)
        current_shift_data = Shift.model_validate(current_shift_data)

        created_after_eb_sbi_info = self.get_oda_data(
            filter_date=current_shift_data.shift_start.isoformat()
        )

        if current_shift_data.shift_logs and current_shift_data.shift_logs:
            for log in current_shift_data.shift_logs:
                log = ShiftLogs.model_validate(log)
                shift_logs_info[log.info["eb_id"]] = log.info
        else:
            current_shift_data.shift_logs = []

        if created_after_eb_sbi_info:
            diff = DeepDiff(
                shift_logs_info, created_after_eb_sbi_info, ignore_order=True
            )

            new_eb_ids = set(
                self._extract_eb_id_from_key(key)
                for key in diff.get("dictionary_item_added", [])
            )
            changed_eb_ids = set(
                [
                    self._extract_eb_id_from_key(key)
                    for key in diff.get("values_changed", {}).keys()
                ]
            )

            new_eb_ids = new_eb_ids - changed_eb_ids

            if new_eb_ids:
                for new_eb_id in new_eb_ids:
                    new_info = created_after_eb_sbi_info[new_eb_id]
                    new_log_obj = ShiftLogs(
                        info=new_info,
                        log_time=datetime.now(tz=timezone.utc),
                        source="ODA",
                    )
                    current_shift_data.shift_logs.append(new_log_obj)

            if changed_eb_ids:
                for updated_eb_id in changed_eb_ids:
                    for i in range(len(current_shift_data.shift_logs)):
                        if (
                            current_shift_data.shift_logs[i].info["eb_id"]
                            == updated_eb_id
                        ):
                            current_shift_data.shift_logs[i].info = (
                                created_after_eb_sbi_info[updated_eb_id]
                            )

            metadata = self.get_latest_metadata(current_shift_id)
            shift = update_metadata(
                current_shift_data,
                metadata=metadata,
                last_modified_by=current_shift_data.shift_operator,
            )

            updated_shift_with_info = self.patch_shift(shift=shift)

            LOGGER.info("Shift Logs have been updated successfully")
            LOGGER.info(updated_shift_with_info)

            return shift

        else:
            LOGGER.info("No New Logs found in ODA")
            return "NO New Logs found in ODA"

    def create_shift_comment(self, shift_comment: ShiftComment):
        """
        Create a new comment for a shift and save it to the database.

        Args:
            shift_comment (ShiftComment): The comment data to create.

        Returns:
            ShiftComment: The newly created shift comment.
        """
        unique_id = self._insert_shift_to_database(
            table_details=ShiftCommentMapping(), entity=shift_comment
        )
        if unique_id:
            shift_comment.id = unique_id.get("id")
        return shift_comment

    def get_shift_comments(self, shift_id: str = None) -> ShiftComment:
        """
        Retrieve comments from shift based on shift ID.

        Args:
            shift_id (Optional[str]): The shift ID to filter comments by.

        Returns:
            List[Dict]: List of comments associated with the specified filters.
        """
        query, params = select_common_query(
            table_details=ShiftCommentMapping(), shift_id=shift_id
        )
        comments = self.postgres_data_access.get(query=query, params=params)
        return comments

    def get_shift_comment(self, comment_id: int, table_mapping: Any) -> ShiftComment:
        """
        Retrieve comments from shift based on comment ID.

        Args:
            comment_id (Optional[int]): The comment ID to filter comments by.

        Returns:
            List[Dict]: List of comments associated with the specified filters.
        """
        query, params = select_common_query(table_details=table_mapping, id=comment_id)
        comment = self.postgres_data_access.get(query=query, params=params)
        if comment:
            return comment[0]
        else:
            raise NotFoundError(f"No comment found with ID: {comment_id}")

    def update_shift_comments(
        self, comment_id: int, shift_comment: ShiftComment
    ) -> ShiftComment:
        """
        Update an existing shift comment with new data.

        Args:
            comment_id: Id of comment which needs to update.
            shift_comment (ShiftComment): The updated comment data.

        Returns:
            ShiftComment: The updated shift comment.
        """
        existing_shift_comment = ShiftComment.model_validate(
            self.get_shift_comment(
                comment_id=comment_id, table_mapping=ShiftCommentMapping()
            )
        )
        if shift_comment.comment:
            existing_shift_comment.comment = shift_comment.comment
        if shift_comment.operator_name:
            existing_shift_comment.operator_name = shift_comment.operator_name
        if shift_comment.shift_id:
            existing_shift_comment.shift_id = shift_comment.shift_id
        if shift_comment.operator_name:
            existing_shift_comment.operator_name = shift_comment.operator_name
        existing_shift_comment.metadata = shift_comment.metadata
        self._update_shift_in_database(
            entity_id=comment_id,
            entity=existing_shift_comment,
            table_details=ShiftCommentMapping(),
        )

        return existing_shift_comment

    def insert_shift_image(
        self, file: Any, shift_comment: ShiftComment, table_mapping: Any
    ) -> Media:
        """
        Update a shift comment with an image, uploading the image to S3.

        Args:
            shift_comment (ShiftComment): The comment data to update.
            file: The image file to upload.

        Returns:
            ShiftLogCommentUpdate: The updated shift log comment with the image added.
        """
        media_list = []
        file_path, file_unique_id, _ = upload_file_object_to_s3(file)
        media = Media(path=file_path, unique_id=file_unique_id)
        media.timestamp = media.timestamp
        media_list.append(media)
        shift_comment.image = media_list

        self._insert_shift_to_database(
            table_details=table_mapping, entity=shift_comment
        )
        return shift_comment

    def create_shift_annotation(self, shift_annotation: ShiftAnnotation) -> dict:
        """
        Create a new annotation for a shift and save it to the database.

        Args:
            shift_annotation (ShiftAnnotation): The annotation data to create.

        Returns:
            ShiftAnnotation: The newly created shift annotation.
        """
        self._insert_shift_to_database(
            table_details=ShiftAnnotationMapping(), entity=shift_annotation
        )

        return shift_annotation

    def get_shift_annotations(self, shift_id: str = None) -> ShiftAnnotation:
        """
        Retrieve annotations from shift based on shift ID.

        Args:
            shift_id (Optional[str]): The shift ID to filter annotations by.

        Returns:
            List[Dict]: List of annotations associated with the specified filters.
        """
        query, params = select_common_query(
            table_details=ShiftAnnotationMapping(), shift_id=shift_id
        )
        annotations = self.postgres_data_access.get(query=query, params=params)
        return annotations

    def get_shift_annotation(
        self, annotation_id: int, table_mapping: Any
    ) -> ShiftAnnotation:
        """
        Retrieve annotations from shift based on annotation ID.

        Args:
            annotation_id (Optional[int]): The annotation ID to filter annotations by.

        Returns:
            List[Dict]: List of annotations associated with the specified filters.
        """
        query, params = select_common_query(
            table_details=table_mapping, id=annotation_id
        )
        annotation = self.postgres_data_access.get(query=query, params=params)
        if annotation:
            return annotation[0]
        else:
            raise NotFoundError(f"No annotation found with ID: {annotation_id}")

    def update_shift_annotations(
        self, annotation_id: int, shift_annotation: ShiftAnnotation
    ) -> ShiftAnnotation:
        """
        Update an existing shift annotation with new data.

        Args:
            annotation_id: Id of annotation which needs to update.
            shift_annotation (ShiftAnnotation): The updated annotation data.

        Returns:
            ShiftAnnotation: The updated shift annotation.
        """
        existing_shift_annotation = ShiftAnnotation.model_validate(
            self.get_shift_annotation(
                annotation_id=annotation_id, table_mapping=ShiftAnnotationMapping()
            )
        )
        if shift_annotation.annotation:
            existing_shift_annotation.annotation = shift_annotation.annotation
        if shift_annotation.operator_name:
            existing_shift_annotation.operator_name = shift_annotation.operator_name
        if shift_annotation.shift_id:
            existing_shift_annotation.shift_id = shift_annotation.shift_id
        if shift_annotation.operator_name:
            existing_shift_annotation.operator_name = shift_annotation.operator_name
        existing_shift_annotation.metadata = shift_annotation.metadata
        self._update_shift_in_database(
            entity_id=annotation_id,
            entity=existing_shift_annotation,
            table_details=ShiftAnnotationMapping(),
        )

        return existing_shift_annotation


class ShiftLogUpdater:
    def __init__(self):
        self.current_shift_id: Optional[int] = None
        self.lock = threading.Lock()
        self.thread = threading.Thread(target=self._background_task, daemon=True)
        self.thread_started = False
        self.crud_shift_repository = PostgresShiftRepository()

    def _background_task(self):
        while True:
            with self.lock:
                if self.current_shift_id is not None:
                    LOGGER.info(
                        "------> Checking Updated ODA LOGS for SHIFT ID %s",
                        self.current_shift_id,
                    )
                    self.crud_shift_repository.updated_shift_log_info(
                        self.current_shift_id
                    )
            time.sleep(
                ODA_DATA_POLLING_TIME
            )  # Wait for 10 seconds before running again

    def start(self):
        if not self.thread_started:
            LOGGER.info("\n\n ---> Polling Started")
            self.thread.start()
            self.thread_started = True

    def update_shift_id(self, shift_id: int):
        with self.lock:
            self.current_shift_id = shift_id
            self.start()


shift_log_updater = ShiftLogUpdater()<|MERGE_RESOLUTION|>--- conflicted
+++ resolved
@@ -201,10 +201,6 @@
         Returns:
             Shift: The prepared shift object.
         """
-<<<<<<< HEAD
-        random_number = random.randint(1, 9999)
-=======
->>>>>>> baf43107
         shift.shift_start = get_datetime_for_timezone("UTC")
         shift.shift_id = create_shift_id()
         return shift
