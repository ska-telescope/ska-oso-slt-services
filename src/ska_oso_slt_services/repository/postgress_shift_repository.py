--- conflicted
+++ resolved
@@ -651,7 +651,6 @@
             LOGGER.info("No New Logs found in ODA")
             return "NO New Logs found in ODA"
 
-<<<<<<< HEAD
     def create_shift_comment(self, shift_comment: ShiftComment):
         """
         Create a new comment for a shift and save it to the database.
@@ -765,7 +764,7 @@
             table_details=table_mapping, entity=shift_comment
         )
         return shift_comment
-=======
+
 
 class ShiftLogUpdater:
     def __init__(self):
@@ -802,5 +801,4 @@
             self.start()
 
 
-shift_log_updater = ShiftLogUpdater()
->>>>>>> 5f2ba205
+shift_log_updater = ShiftLogUpdater()