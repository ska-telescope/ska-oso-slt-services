--- conflicted
+++ resolved
@@ -62,6 +62,7 @@
             )
             logs_data = row["shift_logs"] if row["shift_logs"] is not None else []
             media_data = row["media"] if row["media"] is not None else []
+            # print(f"@@@@@@@@@@@@@@@@@@@@@@@@@@@@@@@@@@@ {media_data}")
 
             operator = Operator(**operator_data) if operator_data else None
             shift_logs = [ShiftLogs(**log) for log in logs_data] if logs_data else None
@@ -104,8 +105,8 @@
         WHERE id = %s
         """  # noqa: W291
 
-        import pdb
-        pdb.set_trace()
+        # import pdb
+        # pdb.set_trace()
 
         params = (shift_id,)
         rows = self.postgresDataAccess.execute_query_or_update(query=query, params=params, query_type=QueryType.GET)
@@ -283,7 +284,6 @@
     def delete_shift(self, id: str) -> bool:
         pass
 
-<<<<<<< HEAD
     def get_media(self, shift_id: str) -> List[Media]:
         """
         Retrieve the media data associated with a specific shift.
@@ -335,7 +335,6 @@
         
         
         
-=======
 
 
 def update_shift_log():
@@ -343,5 +342,4 @@
 
 #
 # class POStgresODARepositiry
-#     pass
->>>>>>> de75d33c
+#     pass