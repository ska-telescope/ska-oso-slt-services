import json
import random
from datetime import datetime, timezone
from enum import Enum
from typing import Any, Dict, List, Optional

from psycopg import DatabaseError
from ska_db_oda.unit_of_work.postgresunitofwork import create_connection_pool

from ska_oso_slt_services.models.metadata import _set_new_metadata, update_metadata
from ska_oso_slt_services.models.slt import SLT

skuid_entity_type = "slt"

conn_pool = create_connection_pool()

<<<<<<< HEAD
=======
conn_pool = create_connection_pool()
>>>>>>> 131b98f6


class QueryType(Enum):
    GET = "GET"
    POST = "POST"
    PUT = "PUT"
    DELETE = "DELETE"


def convert_value(value):
    """
    Convert values to appropriate types for database insertion.
    """
    if isinstance(value, dict):
        return json.dumps(value)
    return value


class Postgresql:
    def __init__(self, table_name: str = None):
        """
        Initializes the Postgresql Base Class with a table name.

        :param table_name: The name of the database table.
        """
        self.pool = conn_pool
        self.table_name = table_name

    def _execute_query_or_update(
        self, query: str, query_type: QueryType, params: tuple = None
    ):
        """
        Executes a query or update operation on the database.

        :param query: The SQL query to be executed.
        :param query_type: The type of query (GET, POST, PUT, DELETE).
        :param params: Parameters to be used in the SQL query.
        :return: The result of the query if query_type is GET; otherwise, None.
        """
        try:
            with self.pool.connection() as conn:
                with conn.cursor() as cursor:
                    cursor.execute(query, params)
                    if query_type == QueryType.GET:
                        return cursor.fetchall()
                    elif query_type in {
                        QueryType.POST,
                        QueryType.PUT,
                        QueryType.DELETE,
                    }:
                        returned_id = None
                        if query_type == QueryType.POST:
                            returned_id = cursor.fetchone()
                        conn.commit()
                        return returned_id  # if returned_id else None
                    else:
                        raise ValueError(f"Unsupported query type: {query_type}")
        except (Exception, DatabaseError) as error:
            raise DatabaseError(
                f"Error executing {query_type.value} query: {query} with params:"
                f" {params}. Error: {str(error)}"
            )

    def get_records_by_id_or_by_slt_ref(
        self, record_id: Optional[int] = None, slt_ref: Optional[int] = None
    ) -> List[Dict[str, Any]]:
        """
        Retrieves records from the table. If record_id is provided, fetches
        the specific record.

        :param record_id: Optional; ID of the record to fetch.
        :param slt_ref: Optional; slt_ref ID of the record to fetch.
        :return: List of records as dictionaries.
        """
        base_query = f"SELECT * FROM {self.table_name}"
        if record_id:
            query = base_query + (" WHERE id = %s" if record_id is not None else "")
            params = (record_id,) if record_id is not None else None
        else:
            query = base_query + (" WHERE slt_ref = %s" if slt_ref is not None else "")
            params = (slt_ref,) if slt_ref is not None else None

        return (
            self._execute_query_or_update(
                query=query, query_type=QueryType.GET, params=params
            )
            or []
        )

    def insert(self, slt_entity: Dict[str, Any]):
        """
        Inserts a new slt_entity into the table.

        :param slt_entity: Dictionary containing the slt_entity data to be inserted.
        """

        slt_entity = _set_new_metadata(slt_entity)

        if isinstance(slt_entity, SLT):

            slt_entity.shift_start = datetime.now(tz=timezone.utc)
            metadata_dict = json.loads(slt_entity.metadata.model_dump_json())

            slt_entity = json.loads(slt_entity.model_dump_json())
            slt_entity_without_metadata = {**slt_entity, **metadata_dict}
            slt_entity_without_metadata.pop("metadata")
            time_now = datetime.now().strftime("%m%d%Y")
            slt_entity_without_metadata["id"] = (
                f"{skuid_entity_type}-mvp01-{time_now}-{str(random.randint(0, 10000))}"
            )

        else:

            slt_entity_without_metadata["id"] = datetime.now(tz=timezone.utc)

        try:

            # Convert all values in the slt_entity to the appropriate types
            converted_slt_entity = {
                k: convert_value(v) for k, v in slt_entity_without_metadata.items()
            }

            columns = ", ".join(converted_slt_entity.keys())
            placeholders = ", ".join(["%s"] * len(converted_slt_entity))
            query = (
                f"INSERT INTO {self.table_name} ({columns}) VALUES ({placeholders} )"
                " RETURNING id"
            )

            return self._execute_query_or_update(
                query=query,
                query_type=QueryType.POST,
                params=tuple(converted_slt_entity.values()),
            )

        except (Exception, DatabaseError) as error:
            raise DatabaseError(
                f"Error inserting slt entity into table: {self.table_name}. Error:"
                f" {str(error)}"
            )

    def update(self, slt_entity, slt_ref=None, slt_entity_id=None):

        slt_entity = update_metadata(slt_entity)

        try:

            slt_entity = {**slt_entity, **slt_entity["metadata"]}
            slt_entity.pop("metadata")

            set_clause = ", ".join([f"{col} = %s" for col in slt_entity.keys()])
            base_query = f"UPDATE {self.table_name} SET {set_clause}"

            if slt_ref:
                query = base_query + f" WHERE slt_ref = {slt_ref}"
            else:  # slt_entity
                query = base_query + " WHERE id = %s"

            converted_slt_entity = {k: convert_value(v) for k, v in slt_entity.items()}
            params = list(
                converted_slt_entity[col] for col in converted_slt_entity.keys()
            )
            params.append(slt_entity_id)

            self._execute_query_or_update(
                query=query, query_type=QueryType.PUT, params=params
            )
        except (Exception, DatabaseError) as error:
            raise DatabaseError(
                f"Error updating slt entity in table: {self.table_name}. Error:"
                f" {str(error)}"
            )

    def delete_by_id(self, record_id: int):
        """
        Deletes a record from the table by id.

        :param record_id: ID of the record to delete.
        """
        try:
            query = f"DELETE FROM {self.table_name} WHERE id = %s"
            params = (record_id,)

            self._execute_query_or_update(
                query=query, query_type=QueryType.DELETE, params=params
            )
        except (Exception, DatabaseError) as error:
            raise DatabaseError(
                f"Error deleting slt entity from table: {self.table_name}. Error:"
                f" {str(error)}"
            )<|MERGE_RESOLUTION|>--- conflicted
+++ resolved
@@ -12,12 +12,8 @@
 
 skuid_entity_type = "slt"
 
+
 conn_pool = create_connection_pool()
-
-<<<<<<< HEAD
-=======
-conn_pool = create_connection_pool()
->>>>>>> 131b98f6
 
 
 class QueryType(Enum):
