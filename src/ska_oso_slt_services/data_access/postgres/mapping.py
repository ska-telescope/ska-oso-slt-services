--- conflicted
+++ resolved
@@ -264,11 +264,7 @@
             table_name="tab_oda_slt_shift_comments",
             identifier_field="id",
             column_map={
-<<<<<<< HEAD
-                "comment": lambda comment: _field_json_dump(comment, "comment"),
-=======
                 "comment": lambda comment: comment.comment,
->>>>>>> b4426cad
                 "operator_name": lambda comment: comment.operator_name,
                 "shift_id": lambda comment: comment.shift_id,
                 "image": lambda comment: _field_json_dump(comment, "image"),
