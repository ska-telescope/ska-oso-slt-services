--- conflicted
+++ resolved
@@ -514,8 +514,6 @@
     return shift_log_comments, HTTPStatus.OK
 
 
-<<<<<<< HEAD
-=======
 @router.put(
     "/shift_log_comments/upload_image/{comment_id}",
     tags=["Shift Log Comments"],
@@ -586,7 +584,6 @@
     return media, HTTPStatus.OK
 
 
->>>>>>> af5bc433
 @router.get(
     "/current_shift",
     tags=["Shifts"],
