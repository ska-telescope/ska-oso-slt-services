--- conflicted
+++ resolved
@@ -255,13 +255,8 @@
 
 
 @router.post(
-<<<<<<< HEAD
-    "/shift_comments/create",
-    tags=["Shift Comments"],
-=======
     "/shift_comments",
-    tags=["shift"],
->>>>>>> 89ceb45d
+    tags=["Shift Comments"],
     summary="Create a new shift comment",
 )
 def create_shift_comments(shift_comment: ShiftComment):
@@ -280,13 +275,8 @@
 
 @router.get(
     "/shift_comments",
-<<<<<<< HEAD
     tags=["Shift Comments"],
     summary="Retrieve shift log comments based on shift ID and EB ID,",
-=======
-    tags=["shift"],
-    summary="Retrieve shift comments based on shift ID",
->>>>>>> 89ceb45d
 )
 def get_shift_comments(shift_id: Optional[str] = None):
     """
@@ -304,13 +294,8 @@
 
 
 @router.put(
-<<<<<<< HEAD
-    "/shift_comments/update/{comment_id}",
-    tags=["Shift Comments"],
-=======
     "/shift_comments/{comment_id}",
-    tags=["shift"],
->>>>>>> 89ceb45d
+    tags=["Shift Comments"],
     summary="Update an existing shift",
 )
 def update_shift_comments(comment_id: str, shift_comment: ShiftComment):
