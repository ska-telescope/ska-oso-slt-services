--- conflicted
+++ resolved
@@ -513,8 +513,6 @@
     return shift_log_comments, HTTPStatus.OK
 
 
-<<<<<<< HEAD
-=======
 @router.put(
     "/shift_log_comments/upload_image/{comment_id}",
     tags=["Shift Log Comments"],
@@ -582,7 +580,6 @@
     return media, HTTPStatus.OK
 
 
->>>>>>> 7fad7980
 @router.get(
     "/current_shift",
     tags=["shifts"],
@@ -979,51 +976,6 @@
     return media, HTTPStatus.OK
 
 
-@router.put(
-    "/shift_log_comments/upload_image/{comment_id}",
-    tags=["Shift Log Comments"],
-    summary="Upload image for Shift log comment",
-    responses={
-        200: {
-            "description": "Successful Response",
-            "content": {
-                "application/json": {
-                    "example": [
-                        {
-                            "path": "test_path",
-                            "unique_id": "test_unique_id",
-                            "timestamp": "2024-11-11T15:46:13.223618Z",
-                        }
-                    ]
-                }
-            },
-        },
-        422: {
-            "description": "Unprocessable Content",
-            "content": {
-                "application/json": {"example": {"message": "Invalid Comment Id"}}
-            },
-        },
-    },
-)
-def update_shift_log_with_image(comment_id: int, files: list[UploadFile] = File(...)):
-    """
-    Uploads FIle to s3 and updates the relevant Shift Log comment image with the URL
-
-    Args:
-        comment_id: Comment ID
-        file(s): File(s) to be uploaded
-
-    Returns:
-         shift_log_comment (ShiftLogComment): The updated shift log comment  data.
-    """
-
-    media = shift_service.update_shift_log_with_image(
-        comment_id=comment_id, files=files, shift_model=ShiftLogComment
-    )
-    return media, HTTPStatus.OK
-
-
 @router.get(
     "/shift_log_comments/download_images/{comment_id}",
     tags=["Shift Log Comments"],
