"""
Shift Router used for routes the request to appropriate method
"""

import json
import logging
from functools import lru_cache
from http import HTTPStatus
from pathlib import Path
from typing import Optional

from fastapi import APIRouter, Depends, File, UploadFile

from ska_oso_slt_services.domain.shift_models import (
    MatchType,
    SbiEntityStatus,
    Shift,
    ShiftBaseClass,
    ShiftComment,
    ShiftLogComment,
)
from ska_oso_slt_services.services.shift_service import ShiftService

LOGGER = logging.getLogger(__name__)

# Get the directory of the current script
current_dir = Path(__file__).parent


class ShiftServiceSingleton:
    _instance = None

    @classmethod
    def get_instance(cls):
        if cls._instance is None:
            cls._instance = ShiftService()
        return cls._instance


@lru_cache()
def get_shift_service() -> ShiftService:
    """
    Dependency to get the ShiftService instance
    """
    return ShiftServiceSingleton.get_instance()


shift_service = get_shift_service()

router = APIRouter()


@router.get(
    "/shift",
    tags=["shifts"],
    summary="Get a shift",
    responses={
        200: {
            "description": "Successful Response",
            "content": {
                "application/json": {
                    "example": [
                        json.loads(
                            (
                                current_dir / "response_files/shift_response.json"
                            ).read_text()
                        )
                    ]
                }
            },
        },
        400: {
            "description": "Bad Request",
            "content": {
                "application/json": {
                    "example": {"message": "Invalid request parameters"}
                }
            },
        },
        404: {
            "description": "Not Found",
            "content": {
                "application/json": {"example": {"message": "Shift Not Found"}}
            },
        },
        422: {
            "description": "Unprocessable Content",
            "content": {
                "application/json": {"example": {"message": "Invalid Shift Id"}}
            },
        },
        500: {
            "description": "Internal Server Error",
            "content": {
                "application/json": {
                    "example": {"message": "Internal server error occurred"}
                }
            },
        },
    },
)
def get_shift(shift_id: Optional[str] = None):
    """
    Retrieve a specific shift by its ID.

    Args:
        shift_id (str): The unique identifier of the shift.

    Raises:
        HTTPException: If the shift is not found.
    """
    shifts = shift_service.get_shift(shift_id=shift_id)
    return shifts, HTTPStatus.OK


@router.get(
    "/shifts",
    tags=["shifts"],
    summary="Retrieve shift data based on shift attributes like shift_id,"
    "match type and entity status",
    responses={
        200: {
            "description": "Successful Response",
            "content": {
                "application/json": {
                    "example": [
                        json.loads(
                            (
                                current_dir
                                / "response_files/multiple_shift_response.json"
                            ).read_text()
                        )
                    ]
                }
            },
        },
        400: {
            "description": "Bad Request",
            "content": {
                "application/json": {
                    "example": {"message": "Invalid request parameters"}
                }
            },
        },
        404: {
            "description": "Not Found",
            "content": {
                "application/json": {"example": {"message": "Shift Not Found"}}
            },
        },
        422: {
            "description": "Unprocessable Content",
            "content": {
                "application/json": {
                    "example": {
                        "type": "datetime_from_date_parsing",
                        "loc": ["query", "shift_start"],
                        "msg": "Input should be a valid datetime or date",
                        "input": "test",
                        "ctx": {"error": "input is too short"},
                    }
                }
            },
        },
        500: {
            "description": "Internal Server Error",
            "content": {
                "application/json": {
                    "example": {"message": "Internal server error occurred"}
                }
            },
        },
    },
)
def get_shifts(
    shift: ShiftBaseClass = Depends(),
    match_type: MatchType = Depends(),
    status: SbiEntityStatus = Depends(),
):
    """
    Retrieve all shifts.
    This endpoint returns a list of all shifts in the system.
    """
    shifts = shift_service.get_shifts(shift, match_type, status)
    return shifts, HTTPStatus.OK


@router.post(
    "/shifts/create",
    tags=["shifts"],
    summary="Create a new shift",
    responses={
        201: {
            "description": "Shift Created Successfully",
            "content": {
                "application/json": {
                    "example": [
                        json.loads(
                            (
                                current_dir / "response_files/shift_response.json"
                            ).read_text()
                        )
                    ]
                }
            },
        },
        400: {
            "description": "Bad Request",
            "content": {
                "application/json": {
                    "example": {"message": "Invalid request parameters"}
                }
            },
        },
        422: {
            "description": "Unprocessable Content",
            "content": {
                "application/json": {
                    "example": {
                        "type": "datetime_from_date_parsing",
                        "loc": ["query", "shift_start"],
                        "msg": "Input should be a valid datetime or date",
                        "input": "test",
                        "ctx": {"error": "input is too short"},
                    }
                }
            },
        },
        500: {
            "description": "Internal Server Error",
            "content": {
                "application/json": {
                    "example": {"message": "Internal server error occurred"}
                }
            },
        },
    },
)
def create_shift(shift: Shift):
    """
    Create a new shift.

    Args:
        shift (ShiftCreate): The shift data to create.

    Returns:
        Shift: The created shift.
    """
    shifts = shift_service.create_shift(shift)
    # shift_log_updater.update_shift_id(shifts.shift_id)

    return shifts, HTTPStatus.CREATED


@router.put(
    "/shifts/update/{shift_id}",
    tags=["shifts"],
    summary="Update an existing shift",
    responses={
        200: {
            "description": "Successful Response",
            "content": {
                "application/json": {
                    "example": [
                        json.loads(
                            (
                                current_dir / "response_files/shift_response.json"
                            ).read_text()
                        )
                    ]
                }
            },
        },
        400: {
            "description": "Bad Request",
            "content": {
                "application/json": {
                    "example": {"message": "Invalid request parameters"}
                }
            },
        },
        404: {
            "description": "Not Found",
            "content": {
                "application/json": {"example": {"message": "Shift Not Found"}}
            },
        },
        422: {
            "description": "Invalid Shift Id",
            "content": {
                "application/json": {"example": {"message": "Invalid Shift Id"}}
            },
        },
        500: {
            "description": "Internal Server Error",
            "content": {
                "application/json": {
                    "example": {"message": "Internal server error occurred"}
                }
            },
        },
    },
)
def update_shift(shift_id: str, shift: Shift):
    """
    Update an existing shift.

    Args:
        shift_id (str): The unique identifier of the shift to update.
        shift (ShiftUpdate): The updated shift data.

    Raises:
        HTTPException: If the shift is not found.
    """
    shifts = shift_service.update_shift(shift_id, shift)
    return shifts, HTTPStatus.OK


@router.post(
    "/shift_log_comments",
    tags=["Shift Log Comments"],
    summary="Create a new shift log comment",
    responses={
        201: {
            "description": "Shift Log Comments Created Successfully",
            "content": {
                "application/json": {
                    "example": [
                        json.loads(
                            (
                                current_dir / "response_files/shift_log_comments.json"
                            ).read_text()
                        )
                    ]
                }
            },
        },
        400: {
            "description": "Bad Request",
            "content": {
                "application/json": {
                    "example": {"message": "Invalid request parameters"}
                }
            },
        },
        422: {
            "description": "Unprocessable Content",
            "content": {
                "application/json": {
                    "example": {
                        "type": "datetime_from_date_parsing",
                        "loc": ["query", "shift_start"],
                        "msg": "Input should be a valid datetime or date",
                        "input": "test",
                        "ctx": {"error": "input is too short"},
                    }
                }
            },
        },
        500: {
            "description": "Internal Server Error",
            "content": {
                "application/json": {
                    "example": {"message": "Internal server error occurred"}
                }
            },
        },
    },
)
def create_shift_log_comments(shift_log_comment: ShiftLogComment):
    """
    Create a new shift.

    Args:
        shift (ShiftCreate): The shift data to create.

    Returns:
        ShiftLogComment: The created shift log comment.
    """
    shift_log_comment_obj = shift_service.create_shift_logs_comment(shift_log_comment)
    return shift_log_comment_obj, HTTPStatus.CREATED


@router.get(
    "/shift_log_comments",
    tags=["Shift Log Comments"],
    summary="Retrieve shift log comments based on shift ID and EB ID",
    responses={
        200: {
            "description": "Successful Response",
            "content": {
                "application/json": {
                    "example": [
                        json.loads(
                            (
                                current_dir / "response_files/shift_log_comments.json"
                            ).read_text()
                        )
                    ]
                }
            },
        },
        400: {
            "description": "Bad Request",
            "content": {
                "application/json": {
                    "example": {"message": "Invalid request parameters"}
                }
            },
        },
        404: {
            "description": "Not Found",
            "content": {
                "application/json": {"example": {"message": "Shift Not Found"}}
            },
        },
        422: {
            "description": "Unprocessable Content",
            "content": {
                "application/json": {"example": {"message": "Invalid Shift Id"}}
            },
        },
        500: {
            "description": "Internal Server Error",
            "content": {
                "application/json": {
                    "example": {"message": "Internal server error occurred"}
                }
            },
        },
    },
)
def get_shift_log_comments(shift_id: Optional[str] = None, eb_id: Optional[str] = None):
    """
    Retrieve all shifts.
    This endpoint returns a list of all shifts in the system.

    Args:
        shift_id(optional): Shift ID
        eb_id(optional): EB ID

    Returns:
        ShiftLogComment: Shift Log Comments match found
    """
    shift_log_comments = shift_service.get_shift_logs_comments(shift_id, eb_id)
    return shift_log_comments, HTTPStatus.OK


@router.put(
    "/shift_log_comments/{comment_id}",
    tags=["Shift Log Comments"],
    summary="Update an existing shift log comments",
    responses={
        200: {
            "description": "Successful Response",
            "content": {
                "application/json": {
                    "example": [
                        json.loads(
                            (
                                current_dir / "response_files/shift_log_comments.json"
                            ).read_text()
                        )
                    ]
                }
            },
        },
        400: {
            "description": "Bad Request",
            "content": {
                "application/json": {
                    "example": {"message": "Invalid request parameters"}
                }
            },
        },
        404: {
            "description": "Not Found",
            "content": {
                "application/json": {"example": {"message": "Shift Not Found"}}
            },
        },
        422: {
            "description": "Invalid Comment ID",
            "content": {
                "application/json": {"example": {"message": "Invalid Comment Id"}}
            },
        },
        500: {
            "description": "Internal Server Error",
            "content": {
                "application/json": {
                    "example": {"message": "Internal server error occurred"}
                }
            },
        },
    },
)
def update_shift_log_comments(comment_id: str, shift_log_comment: ShiftLogComment):
    """
    Update an existing shift log comment.

    Args:
        shift_id (str): The unique identifier of the shift to update.
        shift_log_comment (ShiftLogComment): The updated shift log comment  data.

    Raises:
        HTTPException: If the shift is not found.
    """

    shift_log_comments = shift_service.update_shift_log_comments(
        comment_id=comment_id, shift_log_comment=shift_log_comment
    )
    return shift_log_comments, HTTPStatus.OK


<<<<<<< HEAD
=======
@router.put(
    "/shift_log_comments/upload_image/{comment_id}",
    tags=["Shift Log Comments"],
    summary="Upload image for Shift log comment",
    responses={
        200: {
            "description": "Successful Response",
            "content": {
                "application/json": {
                    "example": [
                        {
                            "path": "test_path",
                            "unique_id": "test_unique_id",
                            "timestamp": "2024-11-11T15:46:13.223618Z",
                        }
                    ]
                }
            },
        },
        400: {
            "description": "Bad Request",
            "content": {
                "application/json": {
                    "example": {"message": "Invalid request parameters"}
                }
            },
        },
        404: {
            "description": "Not Found",
            "content": {
                "application/json": {"example": {"message": "Comment ID Not Found"}}
            },
        },
        422: {
            "description": "Unprocessable Content",
            "content": {
                "application/json": {"example": {"message": "Invalid Comment Id"}}
            },
        },
        500: {
            "description": "Internal Server Error",
            "content": {
                "application/json": {
                    "example": {"message": "Internal server error occurred"}
                }
            },
        },
    },
)
def update_shift_log_with_image(comment_id: int, files: list[UploadFile] = File(...)):
    """
    Uploads FIle to s3 and updates the relevant Shift Log comment image with the URL

    Args:
        comment_id: Comment ID
        file(s): File(s) to be uploaded

    Returns:
         shift_log_comment (ShiftLogComment): The updated shift log comment  data.
    """

    media = shift_service.add_media(
        comment_id=comment_id,
        files=files,
        shift_model=ShiftLogComment,
        table_mapping=ShiftLogCommentMapping(),
    )
    return media, HTTPStatus.OK


>>>>>>> af5bc433
@router.get(
    "/current_shift",
    tags=["shifts"],
    summary="Get Current Shift",
    responses={
        200: {
            "description": "Successful Response",
            "content": {
                "application/json": {
                    "example": [
                        json.loads(
                            (
                                current_dir
                                / "response_files/multiple_shift_response.json"
                            ).read_text()
                        )
                    ]
                }
            },
        },
        400: {
            "description": "Bad Request",
            "content": {
                "application/json": {
                    "example": {"message": "Invalid request parameters"}
                }
            },
        },
        404: {
            "description": "Not Found",
            "content": {
                "application/json": {"example": {"message": "Shift Not Found"}}
            },
        },
        422: {
            "description": "Unprocessable Content",
            "content": {
                "application/json": {
                    "example": {
                        "type": "datetime_from_date_parsing",
                        "loc": ["query", "shift_start"],
                        "msg": "Input should be a valid datetime or date",
                        "input": "test",
                        "ctx": {"error": "input is too short"},
                    }
                }
            },
        },
        500: {
            "description": "Internal Server Error",
            "content": {
                "application/json": {
                    "example": {"message": "Internal server error occurred"}
                }
            },
        },
    },
)
def get_current_shift():
    """
    Retrieve the current active shift.

    This endpoint returns the most recent shift based on the last modified or
    created time.
    It does not require any input parameters and is used to retrieve the latest shift
    that is currently active in the system.

    Returns:
        Shift: The latest shift object in the system.
        HTTPStatus: HTTP 200 OK on success.

    Raises:
        HTTPException: If there is an issue retrieving the current shift
         or if no shift is found.
    """
    shift = shift_service.get_current_shift()
    return shift, HTTPStatus.OK


@router.patch(
    "/shifts/patch/update_shift_log_info/{shift_id}",
    tags=["shifts"],
    summary="Update Shift Log info",
    responses={
        200: {
            "description": "Successful Response",
            "content": {
                "application/json": {
                    "example": [
                        json.loads(
                            (
                                current_dir / "response_files/oda_log_info.json"
                            ).read_text()
                        )
                    ]
                }
            },
        },
        400: {
            "description": "Bad Request",
            "content": {
                "application/json": {
                    "example": {"message": "Invalid request parameters"}
                }
            },
        },
        422: {
            "description": "Unprocessable Content",
            "content": {
                "application/json": {"example": {"message": "Invalid Shift Id"}}
            },
        },
        500: {
            "description": "Internal Server Error",
            "content": {
                "application/json": {
                    "example": {"message": "Internal server error occurred"}
                }
            },
        },
    },
)
def patch_shift_log_info(shift_id: Optional[str]):
    """
    Partially update an existing shift.

    Args:
        shift_id (str): The unique identifier of the shift to update.
        shift (ShiftUpdate): The partial shift data to update.

    Raises:
        HTTPException: If the shift is not found.
    """
    shift = shift_service.updated_shift_log_info(current_shift_id=shift_id)
    return shift, HTTPStatus.OK


@router.post(
    "/shift_comment",
    tags=["Shift Comments"],
    summary="Create a new shift comment",
    responses={
        201: {
            "description": "Shift Comments Created Successfully",
            "content": {
                "application/json": {
                    "example": [
                        json.loads(
                            (
                                current_dir / "response_files/shift_comment.json"
                            ).read_text()
                        )
                    ]
                }
            },
        },
        400: {
            "description": "Bad Request",
            "content": {
                "application/json": {
                    "example": {"message": "Invalid request parameters"}
                }
            },
        },
        404: {
            "description": "Invalid Shift Id",
            "content": {
                "application/json": {"example": {"message": "Invalid Shift Id"}}
            },
        },
        500: {
            "description": "Internal Server Error",
            "content": {
                "application/json": {
                    "example": {"message": "Internal server error occurred"}
                }
            },
        },
    },
)
def create_shift_comments(shift_comment: ShiftComment):
    """
    Create a new shift.

    Args:
        shift_comment (ShiftComment): The shift comment to create.

    Returns:
        ShiftComment: The created shift comment.
    """
    shift_comment_obj = shift_service.create_shift_comment(shift_comment)
    return shift_comment_obj, HTTPStatus.CREATED


@router.get(
    "/shift_comment",
    tags=["Shift Comments"],
    summary="Retrieve shift comments based on shift ID and EB ID,",
    responses={
        200: {
            "description": "Successful Response",
            "content": {
                "application/json": {
                    "example": [
                        json.loads(
                            (
                                current_dir / "response_files/shift_comment.json"
                            ).read_text()
                        )
                    ]
                }
            },
        },
        400: {
            "description": "Bad Request",
            "content": {
                "application/json": {
                    "example": {"message": "Invalid request parameters"}
                }
            },
        },
        404: {
            "description": "Invalid Shift Id",
            "content": {
                "application/json": {
                    "example": {
                        "message": "No shifts log comments found for the given query."
                    }
                }
            },
        },
        500: {
            "description": "Internal Server Error",
            "content": {
                "application/json": {
                    "example": {"message": "Internal server error occurred"}
                }
            },
        },
    },
)
def get_shift_comments(shift_id: Optional[str] = None):
    """
    Retrieve all shifts.
    This endpoint returns a list of all shifts in the system.

    Args:
        shift_id(optional): Shift ID

    Returns:
        ShiftComment: Shift Comments match found
    """
    shift_comments = shift_service.get_shift_comments(shift_id)
    return shift_comments, HTTPStatus.OK


@router.put(
    "/shift_comment/{comment_id}",
    tags=["Shift Comments"],
    summary="Update an existing shift",
    responses={
        200: {
            "description": "Successful Response",
            "content": {
                "application/json": {
                    "example": [
                        json.loads(
                            (
                                current_dir / "response_files/shift_comment.json"
                            ).read_text()
                        )
                    ]
                }
            },
        },
        400: {
            "description": "Bad Request",
            "content": {
                "application/json": {
                    "example": {"message": "Invalid request parameters"}
                }
            },
        },
        404: {
            "description": "Invalid Comment ID",
            "content": {
                "application/json": {"example": {"message": "Invalid Comment Id"}}
            },
        },
        422: {
            "description": "Unprocessable Content",
            "content": {
                "application/json": {"example": {"message": "Invalid Shift Id"}}
            },
        },
        500: {
            "description": "Internal Server Error",
            "content": {
                "application/json": {
                    "example": {"message": "Internal server error occurred"}
                }
            },
        },
    },
)
def update_shift_comments(comment_id: str, shift_comment: ShiftComment):
    """
    Update an existing shift comment.

    Args:
        comment_id (str): The unique identifier of the shift to update.
        shift_comment (ShiftComment): The updated shift comment data.

    Raises:
        HTTPException: If the shift is not found.
    """

    shift_comments = shift_service.update_shift_comments(
        comment_id=comment_id, shift_comment=shift_comment
    )
    return shift_comments, HTTPStatus.OK


@router.post(
    "/shift_log_comments/upload_image",
    tags=["Shift Log Comments"],
    summary="Upload image for shift",
    responses={
        201: {
            "description": "Image Uploaded Successfully",
            "content": {
                "application/json": {
                    "example": [
                        {
                            "path": "test_path",
                            "unique_id": "test_unique_id",
                            "timestamp": "2024-11-11T15:46:13.223618Z",
                        }
                    ]
                }
            },
        },
        400: {
            "description": "Bad Request",
            "content": {
                "application/json": {
                    "example": {"message": "Invalid request parameters"}
                }
            },
        },
        422: {
            "description": "Unprocessable Content",
            "content": {
                "application/json": {"example": {"message": "Invalid Shift Id"}}
            },
        },
        500: {
            "description": "Internal Server Error",
            "content": {
                "application/json": {
                    "example": {"message": "Internal server error occurred"}
                }
            },
        },
    },
)
def create_shift_log_media(
    shift_id: str, shift_operator: str, eb_id: str, file: UploadFile = File(...)
):
    """
    Upload one or more image files for a specific shift.

    This endpoint allows uploading multiple image files associated
    with a particular shift identified by the shift_id.

    Args:
        shift_id (str): The unique identifier of the shift to update.
        shift_operator (str): The shift operator name.
        eb_id (str): The EB ID associated with the shift.
        files (list[UploadFile]): A list of files to be uploaded.

    Returns:
        list: A list containing elements:
            - image_response: The media (image) data associated with the comment.
            - HTTPStatus.OK: HTTP 200 status code indicating successful retrieval.
    """
    media = shift_service.create_shift_log_media(
        shift_id=shift_id,
        shift_operator=shift_operator,
        file=file,
        shift_model=ShiftLogComment,
        eb_id=eb_id,
    )
    return media, HTTPStatus.OK


@router.put(
    "/shift_log_comments/upload_image/{comment_id}",
    tags=["Shift Log Comments"],
    summary="Upload image for Shift log comment",
    responses={
        200: {
            "description": "Successful Response",
            "content": {
                "application/json": {
                    "example": [
                        {
                            "path": "test_path",
                            "unique_id": "test_unique_id",
                            "timestamp": "2024-11-11T15:46:13.223618Z",
                        }
                    ]
                }
            },
        },
        422: {
            "description": "Unprocessable Content",
            "content": {
                "application/json": {"example": {"message": "Invalid Comment Id"}}
            },
        },
    },
)
def update_shift_log_with_image(comment_id: int, files: list[UploadFile] = File(...)):
    """
    Uploads FIle to s3 and updates the relevant Shift Log comment image with the URL

    Args:
        comment_id: Comment ID
        file(s): File(s) to be uploaded

    Returns:
         shift_log_comment (ShiftLogComment): The updated shift log comment  data.
    """

    media = shift_service.update_shift_log_with_image(
        comment_id=comment_id, files=files, shift_model=ShiftLogComment
    )
    return media, HTTPStatus.OK


@router.get(
    "/shift_log_comments/download_images/{comment_id}",
    tags=["Shift Log Comments"],
    summary="download shift image",
    responses={
        200: {
            "description": "Successful Response",
            "content": {
                "application/json": {
                    "example": [
                        {
                            "file_key": "test.jpeg",
                            "media_content": "test_media_content",
                            "content_type": "image/jpeg",
                        }
                    ]
                }
            },
        },
        400: {
            "description": "Bad Request",
            "content": {
                "application/json": {
                    "example": {"message": "Invalid request parameters"}
                }
            },
        },
        404: {
            "description": "Not Found",
            "content": {
                "application/json": {"example": {"message": "Comment ID Not Found"}}
            },
        },
        422: {
            "description": "Unprocessable Content",
            "content": {
                "application/json": {"example": {"message": "Invalid Comment Id"}}
            },
        },
        500: {
            "description": "Internal Server Error",
            "content": {
                "application/json": {
                    "example": {"message": "Internal server error occurred"}
                }
            },
        },
    },
)
def get_shift_log_media(comment_id: Optional[int]):
    """Retrieve media associated with a shift comment.

    Args:
        comment_id (Optional[int]): The unique identifier of the comment.
            If None, returns all media.

    Returns:
        tuple: A tuple containing:
            - image_response: The media data from the shift service
            - HTTPStatus.OK: HTTP 200 status code indicating successful retrieval
    """

    image_response = shift_service.get_shift_log_media(comment_id)
    return image_response, HTTPStatus.OK


@router.post(
    "/shift_comment/upload_image",
    tags=["Shift Comments"],
    summary="Upload image for shift",
    responses={
        201: {
            "description": "Image Uploaded Successfully",
            "content": {
                "application/json": {
                    "example": [
                        {
                            "path": "test_path",
                            "unique_id": "test_unique_id",
                            "timestamp": "2024-11-11T15:46:13.223618Z",
                        }
                    ]
                }
            },
        },
        400: {
            "description": "Bad Request",
            "content": {
                "application/json": {
                    "example": {"message": "Invalid request parameters"}
                }
            },
        },
        422: {
            "description": "Unprocessable Content",
            "content": {
                "application/json": {"example": {"message": "Invalid Shift Id"}}
            },
        },
        500: {
            "description": "Internal Server Error",
            "content": {
                "application/json": {
                    "example": {"message": "Internal server error occurred"}
                }
            },
        },
    },
)
def create_media_for_comment(
    shift_id: str, shift_operator: str, file: UploadFile = File(...)
):
    """
    Create a new shift.

    Args:
        shift_id (str): The unique identifier of the shift to update.
        shift_operator (str): The shift operator name.
        file (list[UploadFile]): A list of files to be uploaded.

    Returns:
        ShiftLogComment: The created shift log comment.
    """
    media = shift_service.create_media_for_comment(
        shift_id=shift_id,
        shift_operator=shift_operator,
        file=file,
        shift_model=ShiftComment,
    )
    return media, HTTPStatus.OK


@router.put(
    "/shift_comment/upload_image/{comment_id}",
    tags=["Shift Comments"],
    summary="Upload image for shift",
    responses={
        200: {
            "description": "Successful Response",
            "content": {
                "application/json": {
                    "example": [
                        {
                            "path": "test_path",
                            "unique_id": "test_unique_id",
                            "timestamp": "2024-11-11T15:46:13.223618Z",
                        }
                    ]
                }
            },
        },
        400: {
            "description": "Bad Request",
            "content": {
                "application/json": {
                    "example": {"message": "Invalid request parameters"}
                }
            },
        },
        404: {
            "description": "Not Found",
            "content": {
                "application/json": {"example": {"message": "Comment ID Not Found"}}
            },
        },
        422: {
            "description": "Unprocessable Content",
            "content": {
                "application/json": {"example": {"message": "Invalid Comment Id"}}
            },
        },
        500: {
            "description": "Internal Server Error",
            "content": {
                "application/json": {
                    "example": {"message": "Internal server error occurred"}
                }
            },
        },
    },
)
def add_media_to_comment(
    comment_id: Optional[str], files: list[UploadFile] = File(...)
):
    """
    Upload one or more image files for a specific shift.

    This endpoint allows uploading multiple image files associated
    with a particular shift identified by the shift_id.

    Args:
        comment_id (Optional[int]): The unique identifier of the
            comment to which the images will be associated.
        files (list[UploadFile]): A list of files to be uploaded.
            Each file should be an image. This parameter uses
            FastAPI's File(...) for handling file uploads.

    Returns:
        list: A list containing elements:
            - image_response: The media (image) data associated with the comment.
            - HTTPStatus.OK: HTTP 200 status code indicating successful retrieval.
    """
    media = shift_service.add_media_to_comment(
        comment_id, files, shift_model=ShiftComment
    )
    return media, HTTPStatus.OK


@router.get(
    "/shift_comment/download_images/{comment_id}",
    tags=["Shift Comments"],
    summary="download shift image",
    responses={
        200: {
            "description": "Successful Response",
            "content": {
                "application/json": {
                    "example": [
                        {
                            "file_key": "test.jpeg",
                            "media_content": "test_media_content",
                            "content_type": "image/jpeg",
                        }
                    ]
                }
            },
        },
        400: {
            "description": "Bad Request",
            "content": {
                "application/json": {
                    "example": {"message": "Invalid request parameters"}
                }
            },
        },
        404: {
            "description": "Not Found",
            "content": {
                "application/json": {"example": {"message": "Comment ID Not Found"}}
            },
        },
        422: {
            "description": "Unprocessable Content",
            "content": {
                "application/json": {"example": {"message": "Invalid Comment Id"}}
            },
        },
        500: {
            "description": "Internal Server Error",
            "content": {
                "application/json": {
                    "example": {"message": "Internal server error occurred"}
                }
            },
        },
    },
)
def get_media_for_comment(comment_id: Optional[int]):
    """Retrieve media associated with a shift comment.

    Args:
        comment_id (Optional[int]): The unique identifier of the comment.
            If None, returns all media.

    Returns:
        tuple: A tuple containing:
            - image_response: The media data from the shift service
            - HTTPStatus.OK: HTTP 200 status code indicating successful retrieval
    """

    image_response = shift_service.get_media_for_comment(
        comment_id, shift_model=ShiftComment
    )
    return image_response, HTTPStatus.OK<|MERGE_RESOLUTION|>--- conflicted
+++ resolved
@@ -513,8 +513,6 @@
     return shift_log_comments, HTTPStatus.OK
 
 
-<<<<<<< HEAD
-=======
 @router.put(
     "/shift_log_comments/upload_image/{comment_id}",
     tags=["Shift Log Comments"],
@@ -576,16 +574,12 @@
          shift_log_comment (ShiftLogComment): The updated shift log comment  data.
     """
 
-    media = shift_service.add_media(
-        comment_id=comment_id,
-        files=files,
-        shift_model=ShiftLogComment,
-        table_mapping=ShiftLogCommentMapping(),
+    media = shift_service.update_shift_log_with_image(
+        comment_id=comment_id, files=files, shift_model=ShiftLogComment
     )
     return media, HTTPStatus.OK
 
 
->>>>>>> af5bc433
 @router.get(
     "/current_shift",
     tags=["shifts"],
