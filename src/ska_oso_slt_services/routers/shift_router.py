"""
Shift Router used for routes the request to appropriate method
"""

import json
import logging
from functools import lru_cache
from http import HTTPStatus
from pathlib import Path
from typing import Optional

from fastapi import APIRouter, Depends, File, UploadFile

from ska_oso_slt_services.domain.shift_models import (
    MatchType,
    SbiEntityStatus,
    Shift,
    ShiftAnnotation,
    ShiftBaseClass,
    ShiftComment,
    ShiftLogComment,
)
from ska_oso_slt_services.services.shift_service import ShiftService

LOGGER = logging.getLogger(__name__)

# Get the directory of the current script
current_dir = Path(__file__).parent


class ShiftServiceSingleton:
    _instance = None

    @classmethod
    def get_instance(cls):
        if cls._instance is None:
            cls._instance = ShiftService()
        return cls._instance


@lru_cache()
def get_shift_service() -> ShiftService:
    """
    Dependency to get the ShiftService instance
    """
    return ShiftServiceSingleton.get_instance()


shift_service = get_shift_service()

router = APIRouter()


@router.get(
    "/shift",
    tags=["Shifts"],
    summary="Get a shift",
    responses={
        200: {
            "description": "Successful Response",
            "content": {
                "application/json": {
                    "example": [
                        json.loads(
                            (
                                current_dir / "response_files/shift_response.json"
                            ).read_text()
                        )
                    ]
                }
            },
        },
        400: {
            "description": "Bad Request",
            "content": {
                "application/json": {
                    "example": {"message": "Invalid request parameters"}
                }
            },
        },
        404: {
            "description": "Not Found",
            "content": {
                "application/json": {"example": {"message": "Shift Not Found"}}
            },
        },
        422: {
            "description": "Unprocessable Content",
            "content": {
                "application/json": {"example": {"message": "Invalid Shift Id"}}
            },
        },
        500: {
            "description": "Internal Server Error",
            "content": {
                "application/json": {
                    "example": {"message": "Internal server error occurred"}
                }
            },
        },
    },
)
def get_shift(shift_id: Optional[str] = None):
    """
    Retrieve a specific shift by its ID.

    Args:
        shift_id (str): The unique identifier of the shift.

    Raises:
        HTTPException: If the shift is not found.
    """
    shifts = shift_service.get_shift(shift_id=shift_id)
    return shifts, HTTPStatus.OK


@router.get(
    "/shifts",
    tags=["Shifts"],
    summary="Retrieve shift data based on shift attributes like shift_id,"
    "match type and entity status",
    responses={
        200: {
            "description": "Successful Response",
            "content": {
                "application/json": {
                    "example": [
                        json.loads(
                            (
                                current_dir
                                / "response_files/multiple_shift_response.json"
                            ).read_text()
                        )
                    ]
                }
            },
        },
        400: {
            "description": "Bad Request",
            "content": {
                "application/json": {
                    "example": {"message": "Invalid request parameters"}
                }
            },
        },
        404: {
            "description": "Not Found",
            "content": {
                "application/json": {"example": {"message": "Shift Not Found"}}
            },
        },
        422: {
            "description": "Unprocessable Content",
            "content": {
                "application/json": {
                    "example": {
                        "type": "datetime_from_date_parsing",
                        "loc": ["query", "shift_start"],
                        "msg": "Input should be a valid datetime or date",
                        "input": "test",
                        "ctx": {"error": "input is too short"},
                    }
                }
            },
        },
        500: {
            "description": "Internal Server Error",
            "content": {
                "application/json": {
                    "example": {"message": "Internal server error occurred"}
                }
            },
        },
    },
)
def get_shifts(
    shift: ShiftBaseClass = Depends(),
    match_type: MatchType = Depends(),
    status: SbiEntityStatus = Depends(),
):
    """
    Retrieve all shifts.
    This endpoint returns a list of all shifts in the system.
    """
    shifts = shift_service.get_shifts(shift, match_type, status)
    return shifts, HTTPStatus.OK


@router.post(
    "/shifts/create",
    tags=["Shifts"],
    summary="Create a new shift",
    responses={
        201: {
            "description": "Shift Created Successfully",
            "content": {
                "application/json": {
                    "example": [
                        json.loads(
                            (
                                current_dir / "response_files/shift_response.json"
                            ).read_text()
                        )
                    ]
                }
            },
        },
        400: {
            "description": "Bad Request",
            "content": {
                "application/json": {
                    "example": {"message": "Invalid request parameters"}
                }
            },
        },
        422: {
            "description": "Unprocessable Content",
            "content": {
                "application/json": {
                    "example": {
                        "type": "datetime_from_date_parsing",
                        "loc": ["query", "shift_start"],
                        "msg": "Input should be a valid datetime or date",
                        "input": "test",
                        "ctx": {"error": "input is too short"},
                    }
                }
            },
        },
        500: {
            "description": "Internal Server Error",
            "content": {
                "application/json": {
                    "example": {"message": "Internal server error occurred"}
                }
            },
        },
    },
)
def create_shift(shift: Shift):
    """
    Create a new shift.

    Args:
        shift (ShiftCreate): The shift data to create.

    Returns:
        Shift: The created shift.
    """
    shifts = shift_service.create_shift(shift)
    # shift_log_updater.update_shift_id(shifts.shift_id)

    return shifts, HTTPStatus.CREATED


@router.put(
    "/shifts/update/{shift_id}",
    tags=["Shifts"],
    summary="Update an existing shift",
    responses={
        200: {
            "description": "Successful Response",
            "content": {
                "application/json": {
                    "example": [
                        json.loads(
                            (
                                current_dir / "response_files/shift_response.json"
                            ).read_text()
                        )
                    ]
                }
            },
        },
        400: {
            "description": "Bad Request",
            "content": {
                "application/json": {
                    "example": {"message": "Invalid request parameters"}
                }
            },
        },
        404: {
            "description": "Not Found",
            "content": {
                "application/json": {"example": {"message": "Shift Not Found"}}
            },
        },
        422: {
            "description": "Invalid Shift Id",
            "content": {
                "application/json": {"example": {"message": "Invalid Shift Id"}}
            },
        },
        500: {
            "description": "Internal Server Error",
            "content": {
                "application/json": {
                    "example": {"message": "Internal server error occurred"}
                }
            },
        },
    },
)
def update_shift(shift_id: str, shift: Shift):
    """
    Update an existing shift.

    Args:
        shift_id (str): The unique identifier of the shift to update.
        shift (ShiftUpdate): The updated shift data.

    Raises:
        HTTPException: If the shift is not found.
    """
    shifts = shift_service.update_shift(shift_id, shift)
    return shifts, HTTPStatus.OK


@router.post(
    "/shift_log_comments",
    tags=["Shift Log Comments"],
    summary="Create a new shift log comment",
    responses={
        201: {
            "description": "Shift Log Comments Created Successfully",
            "content": {
                "application/json": {
                    "example": [
                        json.loads(
                            (
                                current_dir / "response_files/shift_log_comments.json"
                            ).read_text()
                        )
                    ]
                }
            },
        },
        400: {
            "description": "Bad Request",
            "content": {
                "application/json": {
                    "example": {"message": "Invalid request parameters"}
                }
            },
        },
        422: {
            "description": "Unprocessable Content",
            "content": {
                "application/json": {
                    "example": {
                        "type": "datetime_from_date_parsing",
                        "loc": ["query", "shift_start"],
                        "msg": "Input should be a valid datetime or date",
                        "input": "test",
                        "ctx": {"error": "input is too short"},
                    }
                }
            },
        },
        500: {
            "description": "Internal Server Error",
            "content": {
                "application/json": {
                    "example": {"message": "Internal server error occurred"}
                }
            },
        },
    },
)
def create_shift_log_comments(shift_log_comment: ShiftLogComment):
    """
    Create a new shift.

    Args:
        shift (ShiftCreate): The shift data to create.

    Returns:
        ShiftLogComment: The created shift log comment.
    """
    shift_log_comment_obj = shift_service.create_shift_logs_comment(shift_log_comment)
    return shift_log_comment_obj, HTTPStatus.CREATED


@router.get(
    "/shift_log_comments",
    tags=["Shift Log Comments"],
    summary="Retrieve shift log comments based on shift ID and EB ID",
    responses={
        200: {
            "description": "Successful Response",
            "content": {
                "application/json": {
                    "example": [
                        json.loads(
                            (
                                current_dir / "response_files/shift_log_comments.json"
                            ).read_text()
                        )
                    ]
                }
            },
        },
        400: {
            "description": "Bad Request",
            "content": {
                "application/json": {
                    "example": {"message": "Invalid request parameters"}
                }
            },
        },
        404: {
            "description": "Not Found",
            "content": {
                "application/json": {"example": {"message": "Shift Not Found"}}
            },
        },
        422: {
            "description": "Unprocessable Content",
            "content": {
                "application/json": {"example": {"message": "Invalid Shift Id"}}
            },
        },
        500: {
            "description": "Internal Server Error",
            "content": {
                "application/json": {
                    "example": {"message": "Internal server error occurred"}
                }
            },
        },
    },
)
def get_shift_log_comments(shift_id: Optional[str] = None, eb_id: Optional[str] = None):
    """
    Retrieve all shifts.
    This endpoint returns a list of all shifts in the system.

    Args:
        shift_id(optional): Shift ID
        eb_id(optional): EB ID

    Returns:
        ShiftLogComment: Shift Log Comments match found
    """
    shift_log_comments = shift_service.get_shift_logs_comments(shift_id, eb_id)
    return shift_log_comments, HTTPStatus.OK


@router.put(
    "/shift_log_comments/{comment_id}",
    tags=["Shift Log Comments"],
    summary="Update an existing shift log comments",
    responses={
        200: {
            "description": "Successful Response",
            "content": {
                "application/json": {
                    "example": [
                        json.loads(
                            (
                                current_dir / "response_files/shift_log_comments.json"
                            ).read_text()
                        )
                    ]
                }
            },
        },
        400: {
            "description": "Bad Request",
            "content": {
                "application/json": {
                    "example": {"message": "Invalid request parameters"}
                }
            },
        },
        404: {
            "description": "Not Found",
            "content": {
                "application/json": {"example": {"message": "Shift Not Found"}}
            },
        },
        422: {
            "description": "Invalid Comment ID",
            "content": {
                "application/json": {"example": {"message": "Invalid Comment Id"}}
            },
        },
        500: {
            "description": "Internal Server Error",
            "content": {
                "application/json": {
                    "example": {"message": "Internal server error occurred"}
                }
            },
        },
    },
)
def update_shift_log_comments(comment_id: str, shift_log_comment: ShiftLogComment):
    """
    Update an existing shift log comment.

    Args:
        shift_id (str): The unique identifier of the shift to update.
        shift_log_comment (ShiftLogComment): The updated shift log comment  data.

    Raises:
        HTTPException: If the shift is not found.
    """

    shift_log_comments = shift_service.update_shift_log_comments(
        comment_id=comment_id, shift_log_comment=shift_log_comment
    )
    return shift_log_comments, HTTPStatus.OK


@router.put(
    "/shift_log_comments/upload_image/{comment_id}",
    tags=["Shift Log Comments"],
    summary="Upload image for Shift log comment",
    responses={
        200: {
            "description": "Successful Response",
            "content": {
                "application/json": {
                    "example": [
                        {
                            "path": "test_path",
                            "unique_id": "test_unique_id",
                            "timestamp": "2024-11-11T15:46:13.223618Z",
                        }
                    ]
                }
            },
        },
        400: {
            "description": "Bad Request",
            "content": {
                "application/json": {
                    "example": {"message": "Invalid request parameters"}
                }
            },
        },
        404: {
            "description": "Not Found",
            "content": {
                "application/json": {"example": {"message": "Comment ID Not Found"}}
            },
        },
        422: {
            "description": "Unprocessable Content",
            "content": {
                "application/json": {"example": {"message": "Invalid Comment Id"}}
            },
        },
        500: {
            "description": "Internal Server Error",
            "content": {
                "application/json": {
                    "example": {"message": "Internal server error occurred"}
                }
            },
        },
    },
)
def update_shift_log_with_image(comment_id: int, files: list[UploadFile] = File(...)):
    """
    Uploads FIle to s3 and updates the relevant Shift Log comment image with the URL

    Args:
        comment_id: Comment ID
        file(s): File(s) to be uploaded

    Returns:
         shift_log_comment (ShiftLogComment): The updated shift log comment  data.
    """

    media = shift_service.update_shift_log_with_image(
        comment_id=comment_id, files=files, shift_model=ShiftLogComment
    )
    return media, HTTPStatus.OK


@router.get(
    "/current_shift",
    tags=["Shifts"],
    summary="Get Current Shift",
    responses={
        200: {
            "description": "Successful Response",
            "content": {
                "application/json": {
                    "example": [
                        json.loads(
                            (
                                current_dir
                                / "response_files/multiple_shift_response.json"
                            ).read_text()
                        )
                    ]
                }
            },
        },
        400: {
            "description": "Bad Request",
            "content": {
                "application/json": {
                    "example": {"message": "Invalid request parameters"}
                }
            },
        },
        404: {
            "description": "Not Found",
            "content": {
                "application/json": {"example": {"message": "Shift Not Found"}}
            },
        },
        422: {
            "description": "Unprocessable Content",
            "content": {
                "application/json": {
                    "example": {
                        "type": "datetime_from_date_parsing",
                        "loc": ["query", "shift_start"],
                        "msg": "Input should be a valid datetime or date",
                        "input": "test",
                        "ctx": {"error": "input is too short"},
                    }
                }
            },
        },
        500: {
            "description": "Internal Server Error",
            "content": {
                "application/json": {
                    "example": {"message": "Internal server error occurred"}
                }
            },
        },
    },
)
def get_current_shift():
    """
    Retrieve the current active shift.

    This endpoint returns the most recent shift based on the last modified or
    created time.
    It does not require any input parameters and is used to retrieve the latest shift
    that is currently active in the system.

    Returns:
        Shift: The latest shift object in the system.
        HTTPStatus: HTTP 200 OK on success.

    Raises:
        HTTPException: If there is an issue retrieving the current shift
         or if no shift is found.
    """
    shift = shift_service.get_current_shift()
    return shift, HTTPStatus.OK


@router.patch(
    "/shifts/patch/update_shift_log_info/{shift_id}",
    tags=["Shifts"],
    summary="Update Shift Log info",
    responses={
        200: {
            "description": "Successful Response",
            "content": {
                "application/json": {
                    "example": [
                        json.loads(
                            (
                                current_dir / "response_files/oda_log_info.json"
                            ).read_text()
                        )
                    ]
                }
            },
        },
        400: {
            "description": "Bad Request",
            "content": {
                "application/json": {
                    "example": {"message": "Invalid request parameters"}
                }
            },
        },
        422: {
            "description": "Unprocessable Content",
            "content": {
                "application/json": {"example": {"message": "Invalid Shift Id"}}
            },
        },
        500: {
            "description": "Internal Server Error",
            "content": {
                "application/json": {
                    "example": {"message": "Internal server error occurred"}
                }
            },
        },
    },
)
def patch_shift_log_info(shift_id: Optional[str]):
    """
    Partially update an existing shift.

    Args:
        shift_id (str): The unique identifier of the shift to update.
        shift (ShiftUpdate): The partial shift data to update.

    Raises:
        HTTPException: If the shift is not found.
    """
    shift = shift_service.updated_shift_log_info(current_shift_id=shift_id)
    return shift, HTTPStatus.OK


@router.post(
    "/shift_comment",
    tags=["Shift Comments"],
    summary="Create a new shift comment",
    responses={
        201: {
            "description": "Shift Comments Created Successfully",
            "content": {
                "application/json": {
                    "example": [
                        json.loads(
                            (
                                current_dir / "response_files/shift_comment.json"
                            ).read_text()
                        )
                    ]
                }
            },
        },
        400: {
            "description": "Bad Request",
            "content": {
                "application/json": {
                    "example": {"message": "Invalid request parameters"}
                }
            },
        },
        404: {
            "description": "Invalid Shift Id",
            "content": {
                "application/json": {"example": {"message": "Invalid Shift Id"}}
            },
        },
        500: {
            "description": "Internal Server Error",
            "content": {
                "application/json": {
                    "example": {"message": "Internal server error occurred"}
                }
            },
        },
    },
)
def create_shift_comments(shift_comment: ShiftComment):
    """
    Create a new shift.

    Args:
        shift_comment (ShiftComment): The shift comment to create.

    Returns:
        ShiftComment: The created shift comment.
    """
    shift_comment_obj = shift_service.create_shift_comment(shift_comment)
    return shift_comment_obj, HTTPStatus.CREATED


@router.get(
    "/shift_comment",
    tags=["Shift Comments"],
    summary="Retrieve shift comments based on shift ID and EB ID,",
    responses={
        200: {
            "description": "Successful Response",
            "content": {
                "application/json": {
                    "example": [
                        json.loads(
                            (
                                current_dir / "response_files/shift_comment.json"
                            ).read_text()
                        )
                    ]
                }
            },
        },
        400: {
            "description": "Bad Request",
            "content": {
                "application/json": {
                    "example": {"message": "Invalid request parameters"}
                }
            },
        },
        404: {
            "description": "Invalid Shift Id",
            "content": {
                "application/json": {
                    "example": {
                        "message": "No shifts log comments found for the given query."
                    }
                }
            },
        },
        500: {
            "description": "Internal Server Error",
            "content": {
                "application/json": {
                    "example": {"message": "Internal server error occurred"}
                }
            },
        },
    },
)
def get_shift_comments(shift_id: Optional[str] = None):
    """
    Retrieve all shifts.
    This endpoint returns a list of all shifts in the system.

    Args:
        shift_id(optional): Shift ID

    Returns:
        ShiftComment: Shift Comments match found
    """
    shift_comments = shift_service.get_shift_comments(shift_id)
    return shift_comments, HTTPStatus.OK


@router.put(
    "/shift_comment/{comment_id}",
    tags=["Shift Comments"],
    summary="Update an existing shift",
    responses={
        200: {
            "description": "Successful Response",
            "content": {
                "application/json": {
                    "example": [
                        json.loads(
                            (
                                current_dir / "response_files/shift_comment.json"
                            ).read_text()
                        )
                    ]
                }
            },
        },
        400: {
            "description": "Bad Request",
            "content": {
                "application/json": {
                    "example": {"message": "Invalid request parameters"}
                }
            },
        },
        404: {
            "description": "Invalid Comment ID",
            "content": {
                "application/json": {"example": {"message": "Invalid Comment Id"}}
            },
        },
        422: {
            "description": "Unprocessable Content",
            "content": {
                "application/json": {"example": {"message": "Invalid Shift Id"}}
            },
        },
        500: {
            "description": "Internal Server Error",
            "content": {
                "application/json": {
                    "example": {"message": "Internal server error occurred"}
                }
            },
        },
    },
)
def update_shift_comments(comment_id: str, shift_comment: ShiftComment):
    """
    Update an existing shift comment.

    Args:
        comment_id (str): The unique identifier of the shift to update.
        shift_comment (ShiftComment): The updated shift comment data.

    Raises:
        HTTPException: If the shift is not found.
    """

    shift_comments = shift_service.update_shift_comments(
        comment_id=comment_id, shift_comment=shift_comment
    )
    return shift_comments, HTTPStatus.OK


@router.post(
    "/shift_log_comments/upload_image",
    tags=["Shift Log Comments"],
    summary="Upload image for shift",
    responses={
        201: {
            "description": "Image Uploaded Successfully",
            "content": {
                "application/json": {
                    "example": [
                        {
                            "path": "test_path",
                            "unique_id": "test_unique_id",
                            "timestamp": "2024-11-11T15:46:13.223618Z",
                        }
                    ]
                }
            },
        },
        400: {
            "description": "Bad Request",
            "content": {
                "application/json": {
                    "example": {"message": "Invalid request parameters"}
                }
            },
        },
        422: {
            "description": "Unprocessable Content",
            "content": {
                "application/json": {"example": {"message": "Invalid Shift Id"}}
            },
        },
        500: {
            "description": "Internal Server Error",
            "content": {
                "application/json": {
                    "example": {"message": "Internal server error occurred"}
                }
            },
        },
    },
)
def create_shift_log_media(
    shift_id: str, shift_operator: str, eb_id: str, file: UploadFile = File(...)
):
    """
    Upload one or more image files for a specific shift.

    This endpoint allows uploading multiple image files associated
    with a particular shift identified by the shift_id.

    Args:
        shift_id (str): The unique identifier of the shift to update.
        shift_operator (str): The shift operator name.
        eb_id (str): The EB ID associated with the shift.
        files (list[UploadFile]): A list of files to be uploaded.

    Returns:
        list: A list containing elements:
            - image_response: The media (image) data associated with the comment.
            - HTTPStatus.OK: HTTP 200 status code indicating successful retrieval.
    """
    media = shift_service.create_shift_log_media(
        shift_id=shift_id,
        shift_operator=shift_operator,
        file=file,
        shift_model=ShiftLogComment,
        eb_id=eb_id,
    )
    return media, HTTPStatus.OK


@router.get(
    "/shift_log_comments/download_images/{comment_id}",
    tags=["Shift Log Comments"],
    summary="download shift image",
    responses={
        200: {
            "description": "Successful Response",
            "content": {
                "application/json": {
                    "example": [
                        {
                            "file_key": "test.jpeg",
                            "media_content": "test_media_content",
                            "content_type": "image/jpeg",
                        }
                    ]
                }
            },
        },
        400: {
            "description": "Bad Request",
            "content": {
                "application/json": {
                    "example": {"message": "Invalid request parameters"}
                }
            },
        },
        404: {
            "description": "Not Found",
            "content": {
                "application/json": {"example": {"message": "Comment ID Not Found"}}
            },
        },
        422: {
            "description": "Unprocessable Content",
            "content": {
                "application/json": {"example": {"message": "Invalid Comment Id"}}
            },
        },
        500: {
            "description": "Internal Server Error",
            "content": {
                "application/json": {
                    "example": {"message": "Internal server error occurred"}
                }
            },
        },
    },
)
def get_shift_log_media(comment_id: Optional[int]):
    """Retrieve media associated with a shift comment.

    Args:
        comment_id (Optional[int]): The unique identifier of the comment.
            If None, returns all media.

    Returns:
        tuple: A tuple containing:
            - image_response: The media data from the shift service
            - HTTPStatus.OK: HTTP 200 status code indicating successful retrieval
    """

    image_response = shift_service.get_shift_log_media(comment_id)
    return image_response, HTTPStatus.OK


@router.post(
    "/shift_comment/upload_image",
    tags=["Shift Comments"],
    summary="Upload image for shift",
    responses={
        201: {
            "description": "Image Uploaded Successfully",
            "content": {
                "application/json": {
                    "example": [
                        {
                            "path": "test_path",
                            "unique_id": "test_unique_id",
                            "timestamp": "2024-11-11T15:46:13.223618Z",
                        }
                    ]
                }
            },
        },
        400: {
            "description": "Bad Request",
            "content": {
                "application/json": {
                    "example": {"message": "Invalid request parameters"}
                }
            },
        },
        422: {
            "description": "Unprocessable Content",
            "content": {
                "application/json": {"example": {"message": "Invalid Shift Id"}}
            },
        },
        500: {
            "description": "Internal Server Error",
            "content": {
                "application/json": {
                    "example": {"message": "Internal server error occurred"}
                }
            },
        },
    },
)
def create_media_for_comment(
    shift_id: str, shift_operator: str, file: UploadFile = File(...)
):
    """
    Create a new shift.

    Args:
        shift_id (str): The unique identifier of the shift to update.
        shift_operator (str): The shift operator name.
        file (list[UploadFile]): A list of files to be uploaded.

    Returns:
        ShiftLogComment: The created shift log comment.
    """
    media = shift_service.create_media_for_comment(
        shift_id=shift_id,
        shift_operator=shift_operator,
        file=file,
        shift_model=ShiftComment,
    )
    return media, HTTPStatus.OK


@router.put(
    "/shift_comment/upload_image/{comment_id}",
    tags=["Shift Comments"],
    summary="Upload image for shift",
    responses={
        200: {
            "description": "Successful Response",
            "content": {
                "application/json": {
                    "example": [
                        {
                            "path": "test_path",
                            "unique_id": "test_unique_id",
                            "timestamp": "2024-11-11T15:46:13.223618Z",
                        }
                    ]
                }
            },
        },
        400: {
            "description": "Bad Request",
            "content": {
                "application/json": {
                    "example": {"message": "Invalid request parameters"}
                }
            },
        },
        404: {
            "description": "Not Found",
            "content": {
                "application/json": {"example": {"message": "Comment ID Not Found"}}
            },
        },
        422: {
            "description": "Unprocessable Content",
            "content": {
                "application/json": {"example": {"message": "Invalid Comment Id"}}
            },
        },
        500: {
            "description": "Internal Server Error",
            "content": {
                "application/json": {
                    "example": {"message": "Internal server error occurred"}
                }
            },
        },
    },
)
def add_media_to_comment(
    comment_id: Optional[str], files: list[UploadFile] = File(...)
):
    """
    Upload one or more image files for a specific shift.

    This endpoint allows uploading multiple image files associated
    with a particular shift identified by the shift_id.

    Args:
        comment_id (Optional[int]): The unique identifier of the
            comment to which the images will be associated.
        files (list[UploadFile]): A list of files to be uploaded.
            Each file should be an image. This parameter uses
            FastAPI's File(...) for handling file uploads.

    Returns:
        list: A list containing elements:
            - image_response: The media (image) data associated with the comment.
            - HTTPStatus.OK: HTTP 200 status code indicating successful retrieval.
    """
    media = shift_service.add_media_to_comment(
        comment_id, files, shift_model=ShiftComment
    )
    return media, HTTPStatus.OK


@router.get(
    "/shift_comment/download_images/{comment_id}",
    tags=["Shift Comments"],
    summary="download shift image",
    responses={
        200: {
            "description": "Successful Response",
            "content": {
                "application/json": {
                    "example": [
                        {
                            "file_key": "test.jpeg",
                            "media_content": "test_media_content",
                            "content_type": "image/jpeg",
                        }
                    ]
                }
            },
        },
        400: {
            "description": "Bad Request",
            "content": {
                "application/json": {
                    "example": {"message": "Invalid request parameters"}
                }
            },
        },
        404: {
            "description": "Not Found",
            "content": {
                "application/json": {"example": {"message": "Comment ID Not Found"}}
            },
        },
        422: {
            "description": "Unprocessable Content",
            "content": {
                "application/json": {"example": {"message": "Invalid Comment Id"}}
            },
        },
        500: {
            "description": "Internal Server Error",
            "content": {
                "application/json": {
                    "example": {"message": "Internal server error occurred"}
                }
            },
        },
    },
)
def get_media_for_comment(comment_id: Optional[int]):
    """Retrieve media associated with a shift comment.

    Args:
        comment_id (Optional[int]): The unique identifier of the comment.
            If None, returns all media.

    Returns:
        tuple: A tuple containing:
            - image_response: The media data from the shift service
            - HTTPStatus.OK: HTTP 200 status code indicating successful retrieval
    """

    image_response = shift_service.get_media_for_comment(
        comment_id, shift_model=ShiftComment
    )
    return image_response, HTTPStatus.OK


@router.post(
    "/shift_annotation",
    tags=["Shift Annotations"],
    summary="Create a new shift annotation",
    responses={
        200: {
            "description": "Successful Response",
            "content": {
                "application/json": {
                    "example": [
                        json.loads(
                            (
                                current_dir / "response_files/shift_annotation.json"
                            ).read_text()
                        )
                    ]
                }
            },
        },
        400: {
            "description": "Bad Request",
            "content": {
                "application/json": {
                    "example": {"message": "Invalid request parameters"}
                }
            },
        },
        404: {
            "description": "Invalid Shift Id",
            "content": {
                "application/json": {"example": {"message": "Invalid Shift Id"}}
            },
        },
        500: {
            "description": "Internal Server Error",
            "content": {
                "application/json": {
                    "example": {"message": "Internal server error occurred"}
                }
            },
        },
    },
)
def create_shift_annotation(shift_annotation: ShiftAnnotation):
    """
    Create a new annotation.

    Args:
        shift_annotation (ShiftAnnotation): The shift annotation to create.

    Returns:
        ShiftAnnotation: The created shift annotation.
    """
    shift_annotation_obj = shift_service.create_shift_annotation(shift_annotation)
    return shift_annotation_obj, HTTPStatus.CREATED


<<<<<<< HEAD
=======
@router.put(
    "/shift_annotation/{annotation_id}",
    tags=["Shift Annotations"],
    summary="Update an existing shift annotation",
    responses={
        200: {
            "description": "Successful Response",
            "content": {
                "application/json": {
                    "example": [
                        json.loads(
                            (
                                current_dir / "response_files/shift_annotation.json"
                            ).read_text()
                        )
                    ]
                }
            },
        },
        400: {
            "description": "Bad Request",
            "content": {
                "application/json": {
                    "example": {"message": "Invalid request parameters"}
                }
            },
        },
        404: {
            "description": "Invalid Annotation ID",
            "content": {
                "application/json": {"example": {"message": "Invalid Annotation Id"}}
            },
        },
        422: {
            "description": "Unprocessable Content",
            "content": {
                "application/json": {"example": {"message": "Invalid Shift Id"}}
            },
        },
        500: {
            "description": "Internal Server Error",
            "content": {
                "application/json": {
                    "example": {"message": "Internal server error occurred"}
                }
            },
        },
    },
)
def update_shift_annotations(annotation_id: str, shift_annotation: ShiftAnnotation):
    """
    Update an existing shift annotation.

    Args:
        annotation_id (str): The unique identifier of the shift to update.
        shift_annotation (ShiftAnnotation): The updated shift annotation data.

    Raises:
        HTTPException: If the shift is not found.
    """

    shift_annotations = shift_service.update_shift_annotations(
        annotation_id=annotation_id, shift_annotation=shift_annotation
    )
    return shift_annotations, HTTPStatus.OK


>>>>>>> fe9d80ae
@router.get(
    "/shift_annotation",
    tags=["Shift Annotations"],
    summary="Get Shift annotation",
    responses={
        200: {
            "description": "Successful Response",
            "content": {
                "application/json": {
                    "example": [
                        json.loads(
                            (
                                current_dir / "response_files/shift_annotation.json"
                            ).read_text()
                        )
                    ]
                }
            },
        },
        400: {
            "description": "Bad Request",
            "content": {
                "application/json": {
                    "example": {"message": "Invalid request parameters"}
                }
            },
        },
        404: {
            "description": "Invalid Shift Id",
            "content": {
                "application/json": {
                    "example": {
                        "message": "No shifts annotation found for the given query."
                    }
                }
            },
        },
        500: {
            "description": "Internal Server Error",
            "content": {
                "application/json": {
                    "example": {"message": "Internal server error occurred"}
                }
            },
        },
    },
)
def get_shift_annotation(shift_id: str):
    """
    Get Annotation based on shift_id.

    Args:
        shift_id (str): The shift id to get.

    Returns:
        ShiftAnnotation: The shift annotation.
    """
<<<<<<< HEAD
    shift_annotations = shift_service.get_shift_annotations(shift_id)
    return shift_annotations, HTTPStatus.OK


@router.put(
    "/shift_annotation/{annotation_id}",
    tags=["Shift Annotations"],
    summary="Update an existing shift",
    responses={
        200: {
            "description": "Successful Response",
            "content": {
                "application/json": {
                    "example": [
                        json.loads(
                            (
                                current_dir / "response_files/shift_annotation.json"
                            ).read_text()
                        )
                    ]
                }
            },
        },
        400: {
            "description": "Bad Request",
            "content": {
                "application/json": {
                    "example": {"message": "Invalid request parameters"}
                }
            },
        },
        404: {
            "description": "Invalid Annotation ID",
            "content": {
                "application/json": {"example": {"message": "Invalid Annotation Id"}}
            },
        },
        422: {
            "description": "Unprocessable Content",
            "content": {
                "application/json": {"example": {"message": "Invalid Shift Id"}}
            },
        },
        500: {
            "description": "Internal Server Error",
            "content": {
                "application/json": {
                    "example": {"message": "Internal server error occurred"}
                }
            },
        },
    },
)
def update_shift_annotations(annotation_id: str, shift_annotation: ShiftAnnotation):
    """
    Update an existing shift annotation.

    Args:
        annotation_id (str): The unique identifier of the shift to update.
        shift_annotation (ShiftAnnotation): The updated shift annotation data.

    Raises:
        HTTPException: If the shift is not found.
    """

    shift_annotations = shift_service.update_shift_annotations(
        annotation_id=annotation_id, shift_annotation=shift_annotation
    )
    return shift_annotations, HTTPStatus.OK
=======
    shift_annotations_obj = shift_service.get_shift_annotations(shift_id)
    return shift_annotations_obj, HTTPStatus.OK
>>>>>>> fe9d80ae
<|MERGE_RESOLUTION|>--- conflicted
+++ resolved
@@ -1310,8 +1310,6 @@
     return shift_annotation_obj, HTTPStatus.CREATED
 
 
-<<<<<<< HEAD
-=======
 @router.put(
     "/shift_annotation/{annotation_id}",
     tags=["Shift Annotations"],
@@ -1379,7 +1377,63 @@
     return shift_annotations, HTTPStatus.OK
 
 
->>>>>>> fe9d80ae
+@router.post(
+    "/shift_annotation",
+    tags=["Shift Annotations"],
+    summary="Create a new shift annotation",
+    responses={
+        200: {
+            "description": "Successful Response",
+            "content": {
+                "application/json": {
+                    "example": [
+                        json.loads(
+                            (
+                                current_dir / "response_files/shift_annotation.json"
+                            ).read_text()
+                        )
+                    ]
+                }
+            },
+        },
+        400: {
+            "description": "Bad Request",
+            "content": {
+                "application/json": {
+                    "example": {"message": "Invalid request parameters"}
+                }
+            },
+        },
+        404: {
+            "description": "Invalid Shift Id",
+            "content": {
+                "application/json": {"example": {"message": "Invalid Shift Id"}}
+            },
+        },
+        500: {
+            "description": "Internal Server Error",
+            "content": {
+                "application/json": {
+                    "example": {"message": "Internal server error occurred"}
+                }
+            },
+        },
+    },
+)
+def create_shift_annotation(shift_annotation: ShiftAnnotation):
+    """
+    Create a new annotation.
+
+    Args:
+        shift_annotation (ShiftAnnotation): The shift annotation to create.
+
+    Returns:
+        ShiftAnnotation: The created shift annotation.
+    """
+    shift_annotation_obj = shift_service.create_shift_annotation(shift_annotation)
+    return shift_annotation_obj, HTTPStatus.CREATED
+
+
 @router.get(
     "/shift_annotation",
     tags=["Shift Annotations"],
@@ -1437,9 +1491,8 @@
     Returns:
         ShiftAnnotation: The shift annotation.
     """
-<<<<<<< HEAD
-    shift_annotations = shift_service.get_shift_annotations(shift_id)
-    return shift_annotations, HTTPStatus.OK
+    shift_annotations_obj = shift_service.get_shift_annotations(shift_id)
+    return shift_annotations_obj, HTTPStatus.OK
 
 
 @router.put(
@@ -1506,8 +1559,4 @@
     shift_annotations = shift_service.update_shift_annotations(
         annotation_id=annotation_id, shift_annotation=shift_annotation
     )
-    return shift_annotations, HTTPStatus.OK
-=======
-    shift_annotations_obj = shift_service.get_shift_annotations(shift_id)
-    return shift_annotations_obj, HTTPStatus.OK
->>>>>>> fe9d80ae
+    return shift_annotations, HTTPStatus.OK