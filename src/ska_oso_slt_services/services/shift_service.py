import logging
from typing import Any, Dict, List, Optional, Type, Union

from ska_oso_slt_services.common.custom_exceptions import ShiftEndedException
from ska_oso_slt_services.common.error_handling import NotFoundError
<<<<<<< HEAD
from ska_oso_slt_services.data_access.postgres.mapping import (
    ShiftCommentMapping,
    ShiftLogCommentMapping,
)
=======
from ska_oso_slt_services.common.metadata_mixin import set_new_metadata, update_metadata
from ska_oso_slt_services.data_access.postgres.mapping import ShiftLogCommentMapping
>>>>>>> 5f2ba205
from ska_oso_slt_services.domain.shift_models import (
    MatchType,
    Media,
    Metadata,
    SbiEntityStatus,
    Shift,
    ShiftComment,
    ShiftLogComment,
)
from ska_oso_slt_services.repository.postgress_shift_repository import (
    CRUDShiftRepository,
    PostgresShiftRepository,
)

LOGGER = logging.getLogger(__name__)


class ShiftService:
    def __init__(self, repositories: List[Type[CRUDShiftRepository]]):
        """
        Initialize the ShiftService with a list of repository classes.

        Args:
            repositories (List[Type[CRUDShiftRepository]]): A list of repository classes
                that inherit from CRUDShiftRepository.

        Raises:
            ValueError: If no PostgresShiftRepository
            is provided in the list of repositories.
        """
        self.shift_repositories = []
        self.postgres_repository = None

        self._initialize_repositories(repositories)
        self._validate_postgres_repository()

    def _initialize_repositories(self, repositories: List[Type[CRUDShiftRepository]]):
        """
        Initialize repository instances from the provided repository classes.

        Args:
            repositories (List[Type[CRUDShiftRepository]]): A list of
            repository classes.
        """
        for repo_class in repositories:
            if issubclass(repo_class, CRUDShiftRepository):
                repo_instance = repo_class()
                self.shift_repositories.append(repo_instance)
                if isinstance(repo_instance, PostgresShiftRepository):
                    self.postgres_repository = repo_instance

    def _validate_postgres_repository(self):
        """
        Ensure that a PostgresShiftRepository instance is available.

        Raises:
            ValueError: If no PostgresShiftRepository is found.
        """
        if not self.postgres_repository:
            raise ValueError("PostgresShiftRepository is required")

    def merge_comments(self, shifts: List[dict]):
        """
        Merge comments into shift logs for the provided list of shifts.

        Args:
            shifts (List[dict]): List of shift data dictionaries.

        Returns:
            List[dict]: List of shift data with merged comments in shift logs.
        """
        for shift in shifts:
            shift_log_comments_dict = self.postgres_repository.get_shift_logs_comments(
                shift_id=shift["shift_id"]
            )
            if shift.get("shift_logs"):
                for shift_log in shift["shift_logs"]:
                    shift_log["comments"] = []
                    for comment in shift_log_comments_dict:
                        if shift_log["info"]["eb_id"] == comment["eb_id"]:
                            shift_log["comments"].append(comment)
        return shifts

    def merge_shift_comments(self, shifts):
        for shift in shifts:
            shift_comment_dict = self.postgres_repository.get_shift_comments(
                shift_id=shift["shift_id"]
            )
            shift["comments"] = shift_comment_dict

        return shifts

    def get_shift(self, shift_id: str) -> Shift:
        """
        Retrieve a shift by its ID.

        Args:
            shift_id (str): The ID of the shift to retrieve.

        Returns:
            Shift: The shift data if found, None otherwise.
        """
        shift = self.postgres_repository.get_shift(shift_id)

        if shift:
            shifts_with_log_comments = self.merge_comments([shift])[0]
            shifts_with_comments_and_log_comments = self.merge_shift_comments(
                [shifts_with_log_comments]
            )[0]

            prepare_comment_with_metadata = []
            if shift.get("comments"):
                for comment in shift["comments"]:
                    prepare_comment_with_metadata.append(
                        self._prepare_shift_comment_with_metadata(comment)
                    )

            per_eb_comment_metadata = []
            if shift.get("shift_logs"):
                for shift_log in shift["shift_logs"]:  # per_eb
                    prepare_log_comment_with_metadata = []
                    for comment in shift_log["comments"]:
                        prepare_log_comment_with_metadata.append(
                            self._prepare_shift_log_comment_with_metadata(comment)
                        )
                    per_eb_comment_metadata.append(prepare_log_comment_with_metadata)

            shift_with_metadata = self._prepare_shift_with_metadata(
                shifts_with_comments_and_log_comments
            )
            shift_with_metadata.comments = prepare_comment_with_metadata
            if shift_with_metadata.shift_logs and per_eb_comment_metadata:
                for i, shift_log in enumerate(
                    shift_with_metadata.shift_logs
                ):  # shift_log obj

                    shift_log.comments = per_eb_comment_metadata[i]
            return shift_with_metadata
        else:
            raise NotFoundError(f"No shift found with ID: {shift_id}")

    def get_shifts(
        self,
        shift: Optional[Shift] = None,
        match_type: Optional[MatchType] = None,
        status: Optional[SbiEntityStatus] = None,
    ) -> list[Shift]:
        """
        Retrieve shifts based on the provided query parameters.

        Args:
            shift (Optional[Shift]): The shift object containing query parameters.
            match_type (Optional[MatchType]): The match type for the query.
            status (Optional[SbiEntityStatus]): The SBI status present
            in shift_logs data.

        Returns:
            list[Shift]: A list of shift matching the query,
            or raises Shift Not Found.

        Raises:
            NotFoundError: If no shifts are found for the given query.
        """
        shifts = self.postgres_repository.get_shifts(shift, match_type, status)
        if not shifts:
            raise NotFoundError("No shifts found for the given query.")
        LOGGER.info("Shifts: %s", shifts)

        prepared_shifts = []
        for shift in shifts:
            shifts_with_log_comments = self.merge_comments([shift])[0]
            shifts_with_comments_and_log_comments = self.merge_shift_comments(
                [shifts_with_log_comments]
            )[0]
            prepare_comment_with_metadata = []

            if shift.get("comments"):
                for comment in shift["comments"]:
                    prepare_comment_with_metadata.append(
                        self._prepare_shift_comment_with_metadata(comment)
                    )
            per_eb_comment_metadata = []
            if shift.get("shift_logs"):
                for shift_log in shift["shift_logs"]:  # per_eb
                    prepare_log_comment_with_metadata = []
                    for comment in shift_log["comments"]:
                        prepare_log_comment_with_metadata.append(
                            self._prepare_shift_log_comment_with_metadata(comment)
                        )
                    per_eb_comment_metadata.append(prepare_log_comment_with_metadata)

            shift_with_metadata = self._prepare_shift_with_metadata(
                shifts_with_comments_and_log_comments
            )
            shift_with_metadata.comments = prepare_comment_with_metadata

            if shift_with_metadata.shift_logs and per_eb_comment_metadata:
                for i, shift_log in enumerate(
                    shift_with_metadata.shift_logs
                ):  # shift_log obj
                    shift_log.comments = per_eb_comment_metadata[i]

            prepared_shifts.append(shift_with_metadata)
        return prepared_shifts

    def create_shift(self, shift_data) -> Shift:
        """
        Create a new shift.

        Args:
            shift_data (Shift): A shift object for create shift.

        Returns:
            Shift: The created shift data.
        """
        shift = set_new_metadata(shift_data, created_by=shift_data.shift_operator)
        return self.postgres_repository.create_shift(shift)

    def update_shift(self, shift_id, shift_data):
        """
        Update an existing shift.

        Args:
            shift_data (Shift): A shift object for update shift.

        Returns:
            Shift: The updated shift data.

        Raises:
            ShiftEndedException : If after shift end fields are updated other
            than annotation
        """

        shift_data.shift_id = shift_id
        current_shift_status = self.get_shift(shift_id=shift_data.shift_id)
        if current_shift_status.shift_end:
            # TODO remove hardcoding of fields here as this are only used once
            # so separate config file currently not feasible
            if {k for k, v in vars(shift_data).items() if v} - {
                "shift_id",
                "annotations",
                "shift_start",
            }:
                raise ShiftEndedException()

        metadata = self.postgres_repository.get_latest_metadata(shift_data.shift_id)
        if not metadata:
            raise NotFoundError(f"No shift found with ID: {shift_data.shift_id}")
        shift = update_metadata(
            shift_data, metadata=metadata, last_modified_by=shift_data.shift_operator
        )
        return self.postgres_repository.update_shift(shift)

    def post_media(
        self, shift_id, shift_operator, file, shift_model, table_mapping, eb_id=None
    ) -> Media:
        """
        Create a new comment for a shift log with metadata.

        Args:
            shift_id: The unique identifier for the shift log.
            shift_operator: The operator of the shift log.
            file: The file to be uploaded.
            shift_model: The model of the shift log.
            table_mapping: The Database Model Mapping Class.
            eb_id: The EB ID of the shift log.

        Returns:
            ShiftLogComment: The created shift log comment.
        """
        shift = self.get_shift(shift_id)
        if not shift:
            raise NotFoundError(f"No shift found with id: {shift_id}")

        shift_comment = shift_model(shift_id=shift_id, operator_name=shift_operator)

        if shift_comment.__class__.__name__ == "ShiftLogComment":
            shift_comment.eb_id = eb_id
        shift_comment = set_new_metadata(shift_comment, shift_operator)

        result = self.postgres_repository.insert_shift_image(
            file=file, shift_comment=shift_comment, table_mapping=table_mapping
        )
        return result

    def add_media(self, comment_id, files, shift_model, table_mapping) -> Media:
        """
        Add a media file to a shift.

        Args:
            comment_id (int): The ID of the comment to add the media to.
            files (files): The media files to add.
            shift_model: The model of the shift log.
            table_mapping: The Database Model Mapping Class.

        Returns:
            Shift: The updated comment with the added media.
        """
        metadata = self.postgres_repository.get_latest_metadata(
            entity_id=comment_id, table_details=table_mapping
        )

        stored_shift = shift_model(id=comment_id)

        stored_shift.metadata = metadata

        shift = update_metadata(
            entity=stored_shift,
            metadata=metadata,
        )
        result = self.postgres_repository.add_media(
            shift_comment=shift,
            files=files,
            shift_model=shift_model,
            table_mapping=table_mapping,
        )
        return result.image

    def get_media(self, comment_id, shift_model, table_mapping) -> list[Media]:
        """
        Get a media file from a shift.

        Args:
            comment_id (int): The ID of the comment to get the media from.
            shift_model: The model of the shift log.
            table_mapping: The Database Model Mapping Class.

        Returns:
            file: The requested media file.
        """
        return self.postgres_repository.get_media(
            comment_id, shift_model, table_mapping
        )

    def delete_shift(self, shift_id):
        """
        Delete a shift by its shift_id.

        Args:
            shift_id (str): The ID of the shift to delete.
        """
        self.postgres_repository.delete_shift(shift_id)

    def _prepare_shift_with_metadata(self, shift: Dict[Any, Any]) -> Shift:
        """
        Prepare a shift object with metadata.

        Args:
            shift (Dict[Any, Any]): Raw shift data from the database.

        Returns:
            Shift: A Shift object with metadata included.
        """
        shift_load = Shift.model_validate(shift)
        metadata_dict = self._create_metadata(shift)
        shift_load.metadata = Metadata.model_validate(metadata_dict)

        return shift_load

    def _prepare_shift_comment_with_metadata(
        self, shift_comment: Dict[Any, Any]
    ) -> ShiftComment:
        shift_comment_load = ShiftComment.model_validate(shift_comment)
        metadata_dict = self._create_metadata(shift_comment)
        shift_comment_load.metadata = Metadata.model_validate(metadata_dict)

        return shift_comment_load

    def _prepare_shift_log_comment_with_metadata(
        self, shift_log_comment: Dict[Any, Any]
    ) -> ShiftLogComment:
        shift_log_comment_load = ShiftLogComment.model_validate(shift_log_comment)
        metadata_dict = self._create_metadata(shift_log_comment)
        shift_log_comment_load.metadata = Metadata.model_validate(metadata_dict)

        return shift_log_comment_load

    def _create_metadata(self, shift: Dict[Any, Any]) -> Dict[str, str]:
        """
        Create metadata dictionary from shift data.

        Args:
            shift (Dict[Any, Any]): The shift data.

        Returns:
            Dict[str, str]: A dictionary containing metadata information.
        """
        return {
            "created_by": shift["created_by"],
            "created_on": shift["created_on"],
            "last_modified_on": shift["last_modified_on"],
            "last_modified_by": shift["last_modified_by"],
        }

    def create_shift_logs_comment(self, shift_log_comment_data) -> ShiftLogComment:
        """
        Create a new comment for a shift log with metadata.

        Args:
            shift_log_comment_data: The comment data for the shift log.

        Returns:
            ShiftLogComment: The created shift log comment.
        """

        missing_fields = []
        if not shift_log_comment_data.shift_id:
            missing_fields.append("shift_id")
        if not shift_log_comment_data.eb_id:
            missing_fields.append("eb_id")
        if not shift_log_comment_data.operator_name:
            missing_fields.append("operator_name")

        if missing_fields:
            raise ValueError("Following fields are required", missing_fields)

        shift_log_comment = set_new_metadata(
            shift_log_comment_data, shift_log_comment_data.operator_name
        )
        return self.postgres_repository.create_shift_logs_comment(
            shift_log_comment=shift_log_comment
        )

    def get_shift_logs_comments(
        self, shift_id: str = None, eb_id: str = None
    ) -> List[ShiftLogComment]:
        """
        Retrieve comments for shift logs based on shift ID or EB ID.

        Args:
            shift_id (str, optional): The shift ID for filtering comments.
            eb_id (str, optional): The EB ID for filtering comments.

        Returns:
            List[ShiftLogComment]: List of comments matching the specified query.

        Raises:
            NotFoundError: If no comments are found for the given filters.
        """
        shift_log_comments = self.postgres_repository.get_shift_logs_comments(
            shift_id=shift_id, eb_id=eb_id
        )

        if not shift_log_comments:
            raise NotFoundError("No shifts log comments found for the given query.")
        LOGGER.info("Shift log comments : %s", shift_log_comments)

        shift_log_comments_obj_with_metadata = []
        for shift_log_comment in shift_log_comments:
            shift_log_comment_with_metadata = self._prepare_shift_comment_with_metadata(
                shift_log_comment
            )
            shift_log_comments_obj_with_metadata.append(shift_log_comment_with_metadata)

        return shift_log_comments_obj_with_metadata

    def update_shift_log_comments(self, comment_id, shift_log_comment: ShiftLogComment):
        """
        Update an existing shift log comment with new data.

        Args:
            comment_id (int): The ID of the comment to update.
            shift_log_comment (ShiftLogComment): The updated comment data.

        Returns:
            ShiftLogComment: The updated shift log comment.

        Raises:
            NotFoundError: If no comment is found with the provided ID.
        """
        shift_log_comment.id = comment_id
        metadata = self.postgres_repository.get_latest_metadata(
            entity_id=shift_log_comment.id, table_details=ShiftLogCommentMapping()
        )
        if not metadata:
            raise NotFoundError(f"No Comment found with ID: {shift_log_comment.id}")

        shift_log_comment_with_metadata = update_metadata(
            entity=shift_log_comment,
            metadata=metadata,
            last_modified_by=shift_log_comment.operator_name,
        )

        return self.postgres_repository.update_shift_logs_comments(
            shift_log_comment_with_metadata
        )

    def update_shift_log_with_image(self, comment_id, operator_name, file):
        """
        Update a shift log comment with an image.

        Args:
            comment_id (int): The ID of the comment to update.
            operator_name (str): The name of the operator adding the image.
            file: The image file to add.

        Returns:
            ShiftLogComment: The updated shift log comment with the image added.

        Raises:
            NotFoundError: If no comment is found with the provided ID.
        """
        metadata = self.postgres_repository.get_latest_metadata(
            entity_id=comment_id, table_details=ShiftLogCommentMapping()
        )

        if not metadata:
            raise NotFoundError(f"No Comment found with ID: {comment_id}")

        shift_log_comment = ShiftLogComment(id=comment_id, operator_name=operator_name)
        shift_log_comment.metadata = metadata

        shift_log_comment_with_metadata = update_metadata(
            entity=shift_log_comment,
            metadata=metadata,
            last_modified_by=shift_log_comment.operator_name,
        )

        return self.postgres_repository.update_shift_log_with_image(
            shift_log_comment=shift_log_comment_with_metadata, file=file
        )

    def get_current_shift(self):
        """
        Retrieve the current shift.

        This method fetches the most recent shift from the database, based on the
        `created_on` timestamps. It retrieves the shift from
        the Postgres repository and returns it with associated metadata.

        Returns:
            Shift: The most recent shift object in the system, with metadata included.

        Raises:
            ValueError: If the PostgresShiftRepository is not available.
            NotFoundError: If no shifts are found in the system.
        """

        if not self.postgres_repository:
            raise ValueError("PostgresShiftRepository is not available")

        shift_id = self.postgres_repository.get_current_shift()["shift_id"]

        if shift_id:
            return self.get_shift(shift_id=shift_id)
        else:
            raise NotFoundError("No shift found")

    def updated_shift_log_info(self, current_shift_id: str) -> Union[Shift, str]:
        """
        Update the shift log info for a given shift ID.

        Args:
            current_shift_id (str): The ID of the shift to update.

        Returns:
            Union[Shift, str]: The updated shift object if successful, or an error
        """
<<<<<<< HEAD
        return self.postgres_repository.updated_shift_log_info(current_shift_id)

    def create_shift_comment(self, shift_comment_data: ShiftComment) -> ShiftComment:
        """
        Create a new comment for a shift with metadata.

        Args:
            shift_comment_data: The comment data for the shift.

        Returns:
            ShiftComment: The created shift comment.
        """
        if not shift_comment_data.shift_id:
            raise ValueError("Shift id is required")

        shift = self.get_shift(shift_comment_data.shift_id)
        if not shift:
            raise NotFoundError(
                f"No shift found with id: {shift_comment_data.shift_id}"
            )

        shift_comment = set_new_metadata(shift_comment_data, shift.shift_operator)
        return self.postgres_repository.create_shift_comment(
            shift_comment=shift_comment
        )

    def get_shift_comments(self, shift_id: str = None) -> List[ShiftComment]:
        """
        Retrieve comments for shift based on shift ID.

        Args:
            shift_id (str, optional): The shift ID for filtering comments.

        Returns:
            List[ShiftComment]: List of comments matching the specified query.

        Raises:
            NotFoundError: If no comments are found for the given filters.
        """
        shift_comments = self.postgres_repository.get_shift_comments(shift_id=shift_id)
        if not shift_comments:
            raise NotFoundError("No shifts comments found for the given query.")
        LOGGER.info("Shift log comments : %s", shift_comments)

        shift_comments_obj_with_metadata = []
        for shift_comment in shift_comments:
            shift_comment_with_metadata = self._prepare_shift_comment_with_metadata(
                shift_comment
            )
            shift_comments_obj_with_metadata.append(shift_comment_with_metadata)

        return shift_comments_obj_with_metadata

    def get_shift_comment(self, comment_id: str = None) -> List[ShiftComment]:
        """
        Retrieve comments for shift based on comment ID.

        Args:
            comment_id (int, optional): The comment ID for filtering comments.

        Returns:
            List[ShiftComment]: List of comments matching the specified query.

        Raises:
            NotFoundError: If no comments are found for the given filters.
        """
        shift_comment = self.postgres_repository.get_shift_comment(
            comment_id=comment_id
        )
        if not shift_comment:
            raise NotFoundError("No shift comment found for the given query.")
        LOGGER.info("Shift log comments : %s", shift_comment)

        shift_comment_with_metadata = self._prepare_shift_comment_with_metadata(
            shift_comment
        )

        return shift_comment_with_metadata

    def update_shift_comments(self, comment_id, shift_comment: ShiftComment):
        """
        Update an existing shift comment with new data.

        Args:
            comment_id (int): The ID of the comment to update.
            shift_comment (ShiftComment): The updated comment data.

        Returns:
            ShiftComment: The updated shift comment.

        Raises:
            NotFoundError: If no comment is found with the provided ID.
        """
        # for getting shift_id to get operator name
        existing_shift_comment = self.get_shift_comment(comment_id=comment_id)

        if not existing_shift_comment:
            raise NotFoundError(f"No comment found with id: {comment_id}")

        shift = self.get_shift(existing_shift_comment.shift_id)
        if not shift:
            raise NotFoundError(f"No shift found with id: {shift_comment['shift_id']}")

        shift_comment.id = int(comment_id)
        metadata = self.postgres_repository.get_latest_metadata(
            entity_id=shift_comment.id, table_details=ShiftCommentMapping()
        )
        if not metadata:
            raise NotFoundError(f"No Comment found with ID: {shift_comment.id}")

        shift_log_comment_with_metadata = update_metadata(
            entity=shift_comment,
            metadata=metadata,
            last_modified_by=shift.shift_operator,
        )

        return self.postgres_repository.update_shift_comments(
            shift_log_comment_with_metadata
        )


class ShiftServiceSingleton:
    _instance = None

    @classmethod
    def get_instance(cls):
        if cls._instance is None:
            cls._instance = ShiftService([PostgresShiftRepository])
        return cls._instance


@lru_cache()
def get_shift_service() -> ShiftService:
    """
    Dependency to get the ShiftService instance
    """
    return ShiftServiceSingleton.get_instance()


shift_service = get_shift_service()


# Callback for successful delivery or error
def delivery_report(err, msg):
    if err is not None:
        LOGGER.error("Message delivery failed: %s", err)
    else:
        LOGGER.error(
            "Message delivered to %s [%s] at offset %s",
            msg.topic(),
            msg.partition(),
            msg.offset(),
        )


class ShiftLogUpdater:
    """
    Class for updating Shift Logs
    """

    def __init__(self):
        self.current_shift_id: Optional[int] = None
        self.lock = threading.Lock()
        self.thread = threading.Thread(target=self._background_task, daemon=True)
        self.thread_started = False

        consumer_conf = {
            "bootstrap.servers": KafkaConfig.BOOTSTRAP_SERVER,
            "group.id": KafkaConfig.GROUP_ID,
            "auto.offset.reset": KafkaConfig.AUTO_OFFSET_RESET,
        }

        producer_conf = {
            "bootstrap.servers": KafkaConfig.BOOTSTRAP_SERVER,
            "client.id": KafkaConfig.CLIEND_ID,
        }

        self.consumer = Consumer(consumer_conf)
        LOGGER.info("KAFKA CONFIGURED WITH FOLLOWING CONFIGURATION %s", consumer_conf)

        self.producer = Producer(producer_conf)

        self.producer_topic = KafkaConfig.PRODUCER_TOPIC
        self.consumer_topic = KafkaConfig.CONSUMER_TOPIC

    def _background_task(self):
        """
        Checks if new EB data is added or updated to ODA using Kafka Topic
        Once found Updates the same into the Current Shift and sends Notification to
        SLT UI through Topic.
        """

        try:
            self.consumer.subscribe([self.consumer_topic])
            metadata = self.consumer.list_topics(timeout=10.0)
            LOGGER.debug("Subscribed to topics: %s", metadata.topics)
            while True:
                LOGGER.debug("Checking for new data")

                message = self.consumer.poll(timeout=float(KafkaConfig.TOPIC_POLL_TIME))
                if message is None:
                    LOGGER.debug("No new notification from ODA")
                    continue
                if message.error():
                    if (
                        message.error().code()
                        == KafkaError._PARTITION_EOF  # pylint: disable=W0212
                    ):
                        LOGGER.debug("End of partition")
                    else:
                        LOGGER.info("Error occurred: %s", message.error())
                else:
                    LOGGER.info(
                        "Received message: %s from partition %s",
                        message.value().decode("utf-8"),
                        message.partition(),
                    )
                    shift_service.updated_shift_log_info(self.current_shift_id)
                    message = (
                        "Current Shift %s  Logs have been updated kindly check...",
                        self.current_shift_id,
                    )
                    self.producer.produce(
                        self.producer_topic,
                        message[0].encode("utf-8"),
                        callback=delivery_report,
                    )
                    self.producer.flush()

                    LOGGER.info("Message to frontend: %s,message")

        finally:
            self.consumer.close()

    def start(self):
        """
        Starts the background polling thread if it has not already been started.
        This method ensures that the polling of Kafka topics begins only once.
        """
        if not self.thread_started:
            LOGGER.debug("\n\nPolling Started")
            self.thread.start()
            self.thread_started = True

    def update_shift_id(self, shift_id: int):
        """
        Updates the current shift ID and ensures that the background thread is started
        for polling Kafka topics.

        Args:
            shift_id (int): The ID of the shift to be updated.
        """
        with self.lock:
            self.current_shift_id = shift_id
            self.start()
=======
        return self.postgres_repository.updated_shift_log_info(current_shift_id)
>>>>>>> 5f2ba205
<|MERGE_RESOLUTION|>--- conflicted
+++ resolved
@@ -3,15 +3,11 @@
 
 from ska_oso_slt_services.common.custom_exceptions import ShiftEndedException
 from ska_oso_slt_services.common.error_handling import NotFoundError
-<<<<<<< HEAD
+from ska_oso_slt_services.common.metadata_mixin import set_new_metadata, update_metadata
 from ska_oso_slt_services.data_access.postgres.mapping import (
     ShiftCommentMapping,
     ShiftLogCommentMapping,
 )
-=======
-from ska_oso_slt_services.common.metadata_mixin import set_new_metadata, update_metadata
-from ska_oso_slt_services.data_access.postgres.mapping import ShiftLogCommentMapping
->>>>>>> 5f2ba205
 from ska_oso_slt_services.domain.shift_models import (
     MatchType,
     Media,
@@ -570,7 +566,6 @@
         Returns:
             Union[Shift, str]: The updated shift object if successful, or an error
         """
-<<<<<<< HEAD
         return self.postgres_repository.updated_shift_log_info(current_shift_id)
 
     def create_shift_comment(self, shift_comment_data: ShiftComment) -> ShiftComment:
@@ -689,143 +684,4 @@
 
         return self.postgres_repository.update_shift_comments(
             shift_log_comment_with_metadata
-        )
-
-
-class ShiftServiceSingleton:
-    _instance = None
-
-    @classmethod
-    def get_instance(cls):
-        if cls._instance is None:
-            cls._instance = ShiftService([PostgresShiftRepository])
-        return cls._instance
-
-
-@lru_cache()
-def get_shift_service() -> ShiftService:
-    """
-    Dependency to get the ShiftService instance
-    """
-    return ShiftServiceSingleton.get_instance()
-
-
-shift_service = get_shift_service()
-
-
-# Callback for successful delivery or error
-def delivery_report(err, msg):
-    if err is not None:
-        LOGGER.error("Message delivery failed: %s", err)
-    else:
-        LOGGER.error(
-            "Message delivered to %s [%s] at offset %s",
-            msg.topic(),
-            msg.partition(),
-            msg.offset(),
-        )
-
-
-class ShiftLogUpdater:
-    """
-    Class for updating Shift Logs
-    """
-
-    def __init__(self):
-        self.current_shift_id: Optional[int] = None
-        self.lock = threading.Lock()
-        self.thread = threading.Thread(target=self._background_task, daemon=True)
-        self.thread_started = False
-
-        consumer_conf = {
-            "bootstrap.servers": KafkaConfig.BOOTSTRAP_SERVER,
-            "group.id": KafkaConfig.GROUP_ID,
-            "auto.offset.reset": KafkaConfig.AUTO_OFFSET_RESET,
-        }
-
-        producer_conf = {
-            "bootstrap.servers": KafkaConfig.BOOTSTRAP_SERVER,
-            "client.id": KafkaConfig.CLIEND_ID,
-        }
-
-        self.consumer = Consumer(consumer_conf)
-        LOGGER.info("KAFKA CONFIGURED WITH FOLLOWING CONFIGURATION %s", consumer_conf)
-
-        self.producer = Producer(producer_conf)
-
-        self.producer_topic = KafkaConfig.PRODUCER_TOPIC
-        self.consumer_topic = KafkaConfig.CONSUMER_TOPIC
-
-    def _background_task(self):
-        """
-        Checks if new EB data is added or updated to ODA using Kafka Topic
-        Once found Updates the same into the Current Shift and sends Notification to
-        SLT UI through Topic.
-        """
-
-        try:
-            self.consumer.subscribe([self.consumer_topic])
-            metadata = self.consumer.list_topics(timeout=10.0)
-            LOGGER.debug("Subscribed to topics: %s", metadata.topics)
-            while True:
-                LOGGER.debug("Checking for new data")
-
-                message = self.consumer.poll(timeout=float(KafkaConfig.TOPIC_POLL_TIME))
-                if message is None:
-                    LOGGER.debug("No new notification from ODA")
-                    continue
-                if message.error():
-                    if (
-                        message.error().code()
-                        == KafkaError._PARTITION_EOF  # pylint: disable=W0212
-                    ):
-                        LOGGER.debug("End of partition")
-                    else:
-                        LOGGER.info("Error occurred: %s", message.error())
-                else:
-                    LOGGER.info(
-                        "Received message: %s from partition %s",
-                        message.value().decode("utf-8"),
-                        message.partition(),
-                    )
-                    shift_service.updated_shift_log_info(self.current_shift_id)
-                    message = (
-                        "Current Shift %s  Logs have been updated kindly check...",
-                        self.current_shift_id,
-                    )
-                    self.producer.produce(
-                        self.producer_topic,
-                        message[0].encode("utf-8"),
-                        callback=delivery_report,
-                    )
-                    self.producer.flush()
-
-                    LOGGER.info("Message to frontend: %s,message")
-
-        finally:
-            self.consumer.close()
-
-    def start(self):
-        """
-        Starts the background polling thread if it has not already been started.
-        This method ensures that the polling of Kafka topics begins only once.
-        """
-        if not self.thread_started:
-            LOGGER.debug("\n\nPolling Started")
-            self.thread.start()
-            self.thread_started = True
-
-    def update_shift_id(self, shift_id: int):
-        """
-        Updates the current shift ID and ensures that the background thread is started
-        for polling Kafka topics.
-
-        Args:
-            shift_id (int): The ID of the shift to be updated.
-        """
-        with self.lock:
-            self.current_shift_id = shift_id
-            self.start()
-=======
-        return self.postgres_repository.updated_shift_log_info(current_shift_id)
->>>>>>> 5f2ba205
+        )