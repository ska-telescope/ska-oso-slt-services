--- conflicted
+++ resolved
@@ -122,11 +122,7 @@
         shift = self.get_shift(existing_shift_annotation.shift_id)
         if not shift:
             raise NotFoundError(
-<<<<<<< HEAD
                 f"No shift found with id: {shift_annotation['shift_id']}"
-=======
-                f"No Shift found with id: {shift_annotation['shift_id']}"
->>>>>>> fe9d80ae
             )
 
         metadata = self.crud_shift_repository.get_latest_metadata(
