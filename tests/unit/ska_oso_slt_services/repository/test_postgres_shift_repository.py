--- conflicted
+++ resolved
@@ -2,10 +2,7 @@
 from datetime import datetime, timedelta, timezone
 from unittest.mock import MagicMock, Mock, patch
 
-<<<<<<< HEAD
-=======
 import pytest
->>>>>>> 53ccb90d
 from psycopg import DatabaseError
 
 from ska_oso_slt_services.common.custom_exceptions import ShiftEndedException
@@ -147,17 +144,12 @@
         repository = mocked_postgres_repository()
 
         # Create test data
-<<<<<<< HEAD
-        test_shift = Shift(
-            shift_id="test-shift", shift_start="2023-01-01T00:00:00", shift_end=None
-        )
-        existing_shift = Shift(
-            shift_id="test-shift", shift_start="2023-01-01T00:00:00", shift_end=None
-        )
-=======
-        test_shift = Shift(**self.shift[0])
-        existing_shift = self.existing_shift_data
->>>>>>> 53ccb90d
+        test_shift = Shift(
+            shift_id="test-shift", shift_start="2023-01-01T00:00:00", shift_end=None
+        )
+        existing_shift = Shift(
+            shift_id="test-shift", shift_start="2023-01-01T00:00:00", shift_end=None
+        )
 
         # Mock get_shift to return our test shift
         repository.get_shift = Mock(return_value=existing_shift)
@@ -177,13 +169,9 @@
         repository = mocked_postgres_repository()
 
         # Create test data with end time already set
-<<<<<<< HEAD
-        test_shift = Shift(
-            shift_id="test-shift", shift_start="2023-01-01T00:00:00", shift_end=None
-        )
-=======
-        test_shift = Shift(**self.shift[0])
->>>>>>> 53ccb90d
+        test_shift = Shift(
+            shift_id="test-shift", shift_start="2023-01-01T00:00:00", shift_end=None
+        )
         existing_shift = Shift(
             shift_id="test-shift",
             shift_start="2023-01-01T00:00:00",
@@ -206,17 +194,12 @@
         repository = mocked_postgres_repository()
 
         # Create test data
-<<<<<<< HEAD
-        test_shift = Shift(
-            shift_id="test-shift", shift_start="2023-01-01T00:00:00", shift_end=None
-        )
-        existing_shift = Shift(
-            shift_id="test-shift", shift_start="2023-01-01T00:00:00", shift_end=None
-        )
-=======
-        test_shift = Shift(**self.shift[0])
-        existing_shift = self.existing_shift_data
->>>>>>> 53ccb90d
+        test_shift = Shift(
+            shift_id="test-shift", shift_start="2023-01-01T00:00:00", shift_end=None
+        )
+        existing_shift = Shift(
+            shift_id="test-shift", shift_start="2023-01-01T00:00:00", shift_end=None
+        )
 
         # Mock get_shift to return our test shift
         repository.get_shift = Mock(return_value=existing_shift)
@@ -237,17 +220,12 @@
         repository = mocked_postgres_repository()
 
         # Create test data
-<<<<<<< HEAD
-        test_shift = Shift(
-            shift_id="test-shift", shift_start="2023-01-01T00:00:00", shift_end=None
-        )
-        existing_shift = Shift(
-            shift_id="test-shift", shift_start="2023-01-01T00:00:00", shift_end=None
-        )
-=======
-        test_shift = Shift(**self.shift[0])
-        existing_shift = self.existing_shift_data
->>>>>>> 53ccb90d
+        test_shift = Shift(
+            shift_id="test-shift", shift_start="2023-01-01T00:00:00", shift_end=None
+        )
+        existing_shift = Shift(
+            shift_id="test-shift", shift_start="2023-01-01T00:00:00", shift_end=None
+        )
 
         # Mock get_shift to return our test shift
         repository.get_shift = Mock(return_value=existing_shift)
