--- conflicted
+++ resolved
@@ -88,206 +88,6 @@
     mock_insert.assert_called_once()
 
 
-<<<<<<< HEAD
-=======
-def test_get_shift():
-    # Mock data for shift and comments
-    current_time = get_datetime_for_timezone("UTC")
-    shift_id = "test-id"
-
-    # Updated shift data structure to match merge_comments expectations
-    shift_data = {
-        "shift_id": shift_id,
-        "shift_start": current_time,
-        "shift_end": current_time,
-        "shift_operator": "test",
-        "shift_logs": [
-            {
-                "info": {"eb_id": "eb-t0001-20241022-00002"},
-                "source": "test",
-                "log_time": current_time,
-                "comments": [
-                    {
-                        "log_comment": "updated nov4 comment",
-                        "operator_name": "test",
-                        "shift_id": shift_id,
-                        "image": {
-                            "path": "https://image.png",
-                            "timestamp": "2024-11-03T19:59:04.928668Z",
-                        },
-                        "eb_id": "eb-t0001-20241022-00002",
-                    }
-                ],
-            }
-        ],
-        "media": [{"file_extension": "test", "path": "test", "unique_id": "test"}],
-        "annotations": "test",
-        "comments": "test",
-        "created_by": "test",
-        "created_on": current_time,
-        "last_modified_by": "test",
-        "last_modified_on": current_time,
-    }
-
-    # Mock comments for get_shift_logs_comments
-    mock_comments = [
-        {
-            "log_comment": "updated nov4 comment",
-            "operator_name": "test",
-            "shift_id": shift_id,
-            "image": [
-                {
-                    "path": "https://image.png",
-                    "timestamp": "2024-11-03T19:59:04.928668Z",
-                }
-            ],
-            "eb_id": "eb-t0001-20241022-00002",
-        }
-    ]
-
-    mock_shift_comments = [
-        {"comment": "updated nov4 comment", "shift_id": shift_id},
-        {"comment": "updated nov4 comment", "shift_id": shift_id},
-    ]
-
-    # Mock database calls
-    with (
-        patch(
-            "ska_oso_slt_services.repository.postgress_shift_repository."
-            "PostgresShiftRepository.get_shift",
-            return_value=shift_data,
-        ),
-        patch(
-            "ska_oso_slt_services.repository.postgress_shift_repository."
-            "PostgresShiftRepository.get_shift_logs_comments",
-            return_value=mock_comments,
-        ),
-        patch(
-            "ska_oso_slt_services.repository.postgress_shift_repository."
-            "PostgresShiftRepository.get_shift_comments",
-            return_value=mock_shift_comments,
-        ),
-    ):
-        # Send a GET request to the updated endpoint with the shift_id as query param
-        response = client.get(f"{API_PREFIX}/shift?shift_id={shift_id}")
-
-    # Assertions
-    assert (
-        response.status_code == HTTPStatus.OK
-    ), f"Expected status code 200, but got {response.status_code}"
-
-    # Verify the response structure
-    response_data = response.json()
-
-    # Check if the response is a list and extract the first item if so
-    if isinstance(response_data, list):
-        response_data = response_data[0]
-
-    # Validate response content
-    assert response_data["shift_id"] == shift_id
-    assert (
-        response_data["shift_logs"][0]["comments"][0]["log_comment"]
-        == "updated nov4 comment"
-    )
-
-
-def test_get_shifts():
-    # Mock shifts data
-    mock_shifts = [
-        {
-            "shift_id": "test-id-1",
-            "shift_start": get_datetime_for_timezone("UTC"),
-            "shift_end": get_datetime_for_timezone("UTC"),
-            "shift_operator": "test-operator-1",
-            "shift_logs": [
-                {
-                    "info": {},
-                    "source": "test",
-                    "log_time": get_datetime_for_timezone("UTC"),
-                    "comments": [],  # Empty comments as per the new expected structure
-                }
-            ],
-            "media": [{"file_extension": "test", "path": "test", "unique_id": "test"}],
-            "annotations": "test-annotation-1",
-            "comments": [
-                {
-                    "id": 1,
-                    "comment": "test-comment-1",
-                    "shift_id": "test-id-1",
-                    "image": [
-                        {
-                            "path": "file_path",
-                            "timestamp": get_datetime_for_timezone("UTC"),
-                        }
-                    ],
-                    "metadata": {},
-                }
-            ],
-            "created_by": "test-user-1",
-            "created_on": get_datetime_for_timezone("UTC"),
-            "last_modified_by": "test-user-1",
-            "last_modified_on": get_datetime_for_timezone("UTC"),
-        },
-        {
-            "shift_id": "test-id-2",
-            "shift_start": get_datetime_for_timezone("UTC"),
-            "shift_end": get_datetime_for_timezone("UTC"),
-            "shift_operator": "test-operator-2",
-            "shift_logs": [
-                {
-                    "info": {},
-                    "source": "test",
-                    "log_time": get_datetime_for_timezone("UTC"),
-                    "comments": [],
-                }
-            ],
-            "media": [{"file_extension": "test", "path": "test", "unique_id": "test"}],
-            "annotations": "test-annotation-2",
-            "comments": [
-                {
-                    "id": 2,
-                    "comment": "test-comment-1",
-                    "shift_id": "test-id-1",
-                    "image": [
-                        {
-                            "path": "file_path",
-                            "timestamp": get_datetime_for_timezone("UTC"),
-                        }
-                    ],
-                    "metadata": {},
-                }
-            ],
-            "created_by": "test-user-2",
-            "created_on": get_datetime_for_timezone("UTC"),
-            "last_modified_by": "test-user-1",
-            "last_modified_on": get_datetime_for_timezone("UTC"),
-        },
-    ]
-
-    # Patch the database session to use our mock
-    with patch(
-        "ska_oso_slt_services.data_access.postgres"
-        ".execute_query.PostgresDataAccess.get",
-        return_value=mock_shifts,
-    ):
-        # Send a GET request to the endpoint
-        response = client.get(
-            f"{API_PREFIX}/shifts?match_type=equals&sbi_status=Created"
-        )
-
-    # Assert the response status code
-    assert response.status_code == 200
-
-    # Assert the response content
-    retrieved_shifts = response.json()
-    assert len(retrieved_shifts) == 2
-    assert retrieved_shifts[0][0]["shift_id"] == "test-id-1"
-    assert retrieved_shifts[0][1]["shift_id"] == "test-id-2"
-    assert retrieved_shifts[0][0]["shift_operator"] == "test-operator-1"
-    assert retrieved_shifts[0][1]["shift_operator"] == "test-operator-2"
-
-
->>>>>>> 94c1cc51
 def test_update_shift():
     # Existing shift data structure
     existing_shift = {
@@ -457,86 +257,6 @@
         )
 
 
-<<<<<<< HEAD
-=======
-def test_create_shift_log_comment():
-    # Prepare test data with metadata and an image path
-    current_time = get_datetime_for_timezone("UTC")
-    comment_data = {
-        "log_comment": "This is a test comment",
-        "operator_name": "test_operator",
-        "shift_id": "test-shift-id",
-        "eb_id": "test-eb-id",
-        "image": [{"path": "https://image.png"}],
-        "metadata": {
-            "created_by": "test_operator",
-            "created_on": current_time.isoformat(),
-            "last_modified_by": "test_operator",
-            "last_modified_on": current_time.isoformat(),
-        },
-    }
-
-    # Create a mock for the ShiftLogComment model
-    mock_comment = MagicMock()
-    mock_comment.log_comment = comment_data["log_comment"]
-    mock_comment.operator_name = comment_data["operator_name"]
-    mock_comment.shift_id = comment_data["shift_id"]
-    mock_comment.eb_id = comment_data["eb_id"]
-    mock_comment.image = comment_data["image"]
-    mock_comment.metadata = comment_data["metadata"]
-
-    # Patch both database access and ShiftLogComment model creation
-    with (
-        patch(
-            "ska_oso_slt_services.data_access.postgres"
-            ".execute_query.PostgresDataAccess.insert"
-        ) as mock_insert,
-        patch(
-            "ska_oso_slt_services.services.shift_service.ShiftLogComment",
-            return_value=mock_comment,
-        ),
-    ):
-        # Send a POST request to create a comment
-        response = client.post(f"{API_PREFIX}/shift_log_comments", json=comment_data)
-
-    # Assertions
-    assert (
-        response.status_code == 200
-    ), f"Expected status code 200, but got {response.status_code}"
-
-    created_comment = response.json()[0]
-    assert created_comment["log_comment"] == comment_data["log_comment"], (
-        f"Expected log_comment to be '{comment_data['log_comment']}', but got"
-        f" '{created_comment['log_comment']}'"
-    )
-    assert created_comment["operator_name"] == comment_data["operator_name"], (
-        f"Expected operator_name to be '{comment_data['operator_name']}', but got"
-        f" '{created_comment['operator_name']}'"
-    )
-    assert created_comment["image"][0]["path"] == comment_data["image"][0]["path"], (
-        f"Expected image path to be '{comment_data['image']['path']}', but got"
-        f" '{created_comment['image']['path']}'"
-    )
-
-    # Verify metadata
-    assert "metadata" in created_comment, "Metadata is missing in the response"
-    metadata = created_comment["metadata"]
-    assert metadata["created_by"] == comment_data["metadata"]["created_by"], (
-        f"Expected created_by to be '{comment_data['metadata']['created_by']}', but got"
-        f" '{metadata['created_by']}'"
-    )
-    assert (
-        metadata["last_modified_by"] == comment_data["metadata"]["last_modified_by"]
-    ), (
-        "Expected last_modified_by to be"
-        f" '{comment_data['metadata']['last_modified_by']}', but got"
-        f" '{metadata['last_modified_by']}'"
-    )
-
-    mock_insert.assert_called_once()
-
-
->>>>>>> 94c1cc51
 def test_update_shift_log_comment():
     # Existing comment data with initial metadata
     current_time = get_datetime_for_timezone("UTC")
@@ -957,7 +677,6 @@
     ), f"Expected status code 200, but got {response.status_code}"
 
 
-<<<<<<< HEAD
 @patch("ska_oso_slt_services.services.shift_service.ShiftService.get_shift")
 def test_get_shift(mock_get_shift_comments):
     # Prepare test data
@@ -1082,7 +801,363 @@
     # Send a POST request to create a comment
     response = client.get(f"{API_PREFIX}/shift?shift_id='shift-20241112-1'")
 
-=======
+    assert (
+        response.status_code == 200
+    ), f"Expected status code 200, but got {response.status_code}"
+
+    created_shift = response.json()[0][0]
+
+    assert created_shift["comments"][0]["comment"] == shift_comments[0]["comment"]
+    assert (
+        created_shift["shift_logs"][0]["comments"][0]["log_comment"]
+        == shift_log_comments[0]["log_comment"]
+    )
+    # Add more assertions as needed
+    assert "metadata" in created_shift, "Metadata is missing in the response"
+    metadata = created_shift["metadata"]
+    assert metadata["created_by"] == shift_data[0]["metadata"]["created_by"], (
+        f"Expected created_by to be '{shift_data[0]['metadata']['created_by']}',"
+        f" but got '{metadata['created_by']}'"
+    )
+    assert (
+        metadata["last_modified_by"] == shift_data[0]["metadata"]["last_modified_by"]
+    ), (
+        f"Expected last_modified_by to be"
+        f" '{shift_data[0]['metadata']['last_modified_by']}'"
+        f", but got '{metadata['last_modified_by']}'"
+    )
+
+
+@patch("ska_oso_slt_services.services.shift_service.ShiftService.get_shifts")
+def test_get_shifts(mock_get_shift_log_comments):
+    # Prepare test data
+    current_time = get_datetime_for_timezone("UTC")
+
+    current_time = get_datetime_for_timezone("UTC")
+    shift_comments = [
+        {
+            "id": 1,
+            "comment": "This is updated comment",
+            "operator_name": "johnny",
+            "shift_id": "shift-20241112-1",
+            "metadata": {
+                "created_by": "john",
+                "created_on": current_time,
+                "last_modified_by": "john",
+                "last_modified_on": current_time,
+            },
+        },
+        {
+            "id": 2,
+            "comment": "This is updated comment",
+            "operator_name": "johnny",
+            "shift_id": "shift-20241112-2",
+            "metadata": {
+                "created_by": "john",
+                "created_on": current_time,
+                "last_modified_by": "john",
+                "last_modified_on": current_time,
+            },
+        },
+    ]
+    shift_log_comments = [
+        {
+            "id": 1,
+            "log_comment": "This is log comment",
+            "operator_name": "max",
+            "shift_id": "shift-20241112-1",
+            "eb_id": "eb-t0001-20241022-00002",
+            "metadata": {
+                "created_by": "max",
+                "created_on": "2024-11-12T14:21:47.447462+05:30",
+                "last_modified_by": "max",
+                "last_modified_on": "2024-11-12T14:21:47.447462+05:30",
+            },
+        },
+        {
+            "id": 2,
+            "log_comment": "This is log comment",
+            "operator_name": "max",
+            "shift_id": "shift-20241112-2",
+            "eb_id": "eb-t0001-20241022-00002",
+            "metadata": {
+                "created_by": "max",
+                "created_on": "2024-11-12T14:21:47.447462+05:30",
+                "last_modified_by": "max",
+                "last_modified_on": "2024-11-12T14:21:47.447462+05:30",
+            },
+        },
+    ]
+
+    shift_data = [
+        {
+            "shift_id": "shift-20241112-1",
+            "shift_start": "2024-11-12T13:04:55.874585+05:30",
+            "shift_operator": "john",
+            "comments": shift_comments,
+            "shift_logs": [
+                {
+                    "info": {
+                        "eb_id": "eb-t0001-20241022-00002",
+                        "sbd_ref": "sbd-t0001-20240822-00008",
+                        "sbi_ref": "sbi-t0001-20240822-00009",
+                        "metadata": {
+                            "version": 1,
+                            "created_by": "DefaultUser",
+                            "created_on": "2024-10-22T11:25:36.953526Z",
+                            "pdm_version": "15.4.0",
+                            "last_modified_by": "DefaultUser",
+                            "last_modified_on": "2024-10-22T11:25:36.953526Z",
+                        },
+                        "interface": "https://schema.skao.int/ska-oso-pdm-eb/0.1",
+                        "telescope": "ska_mid",
+                        "sbi_status": "failed",
+                        "sbd_version": 1,
+                        "request_responses": [
+                            {
+                                "status": "OK",
+                                "request": "ska_oso_scripting"
+                                ".functions.devicecontrol.assign_resource",
+                                "response": {"result": "this is a result"},
+                                "request_args": {"kwargs": {"subarray_id": "1"}},
+                                "request_sent_at": "2022-09-23T15:43:53.971548Z",
+                                "response_received_at": "2022-09-23T15:43:53.971548Z",
+                            },
+                            {
+                                "status": "OK",
+                                "request": "ska_oso_scripting."
+                                "functions.devicecontrol.configure_resource",
+                                "response": {"result": "this is a result"},
+                                "request_args": {"kwargs": {"subarray_id": "1"}},
+                                "request_sent_at": "2022-09-23T15:43:53.971548Z",
+                                "response_received_at": "2022-09-23T15:43:53.971548Z",
+                            },
+                            {
+                                "status": "OK",
+                                "request": "ska_oso_scripting"
+                                ".functions.devicecontrol.scan",
+                                "response": {"result": "this is a result"},
+                                "request_args": {"kwargs": {"subarray_id": "1"}},
+                                "request_sent_at": "2022-09-23T15:43:53.971548Z",
+                                "response_received_at": "2022-09-23T15:43:53.971548Z",
+                            },
+                            {
+                                "status": "OK",
+                                "request": "ska_oso_scripting"
+                                ".functions.devicecontrol"
+                                ".release_all_resources",
+                                "response": {"result": "this is a result"},
+                                "request_args": {"kwargs": {"subarray_id": "1"}},
+                                "request_sent_at": "2022-09-23T15:43:53.971548Z",
+                                "response_received_at": "2022-09-23T15:43:53.971548Z",
+                            },
+                            {
+                                "error": {"detail": "this is an error"},
+                                "status": "ERROR",
+                                "request": "ska_oso_scripting."
+                                "functions.devicecontrol.end",
+                                "request_sent_at": "2022-09-23T15:43:53.971548Z",
+                            },
+                        ],
+                    },
+                    "source": "ODA",
+                    "log_time": "2024-10-22T11:24:14.406107Z",
+                    "comments": shift_log_comments,
+                }
+            ],
+            "metadata": {
+                "created_by": "john",
+                "created_on": "2024-11-12T13:04:55.860503+05:30",
+                "last_modified_by": "max1",
+                "last_modified_on": "2024-11-12T20:52:10.208101+05:30",
+            },
+        },
+        {
+            "shift_id": "shift-20241112-2",
+            "shift_start": "2024-11-12T13:04:55.874585+05:30",
+            "shift_operator": "john",
+            "comments": shift_comments,
+            "shift_logs": [
+                {
+                    "info": {
+                        "eb_id": "eb-t0001-20241022-00002",
+                        "sbd_ref": "sbd-t0001-20240822-00008",
+                        "sbi_ref": "sbi-t0001-20240822-00009",
+                        "metadata": {
+                            "version": 1,
+                            "created_by": "DefaultUser",
+                            "created_on": "2024-10-22T11:25:36.953526Z",
+                            "pdm_version": "15.4.0",
+                            "last_modified_by": "DefaultUser",
+                            "last_modified_on": "2024-10-22T11:25:36.953526Z",
+                        },
+                        "interface": "https://schema.skao.int/ska-oso-pdm-eb/0.1",
+                        "telescope": "ska_mid",
+                        "sbi_status": "failed",
+                        "sbd_version": 1,
+                        "request_responses": [
+                            {
+                                "status": "OK",
+                                "request": "ska_oso_scripting."
+                                "functions.devicecontrol.assign_resource",
+                                "response": {"result": "this is a result"},
+                                "request_args": {"kwargs": {"subarray_id": "1"}},
+                                "request_sent_at": "2022-09-23T15:43:53.971548Z",
+                                "response_received_at": "2022-09-23T15:43:53.971548Z",
+                            },
+                            {
+                                "status": "OK",
+                                "request": "ska_oso_scripting"
+                                ".functions"
+                                ".devicecontrol.configure_resource",
+                                "response": {"result": "this is a result"},
+                                "request_args": {"kwargs": {"subarray_id": "1"}},
+                                "request_sent_at": "2022-09-23T15:43:53.971548Z",
+                                "response_received_at": "2022-09-23T15:43:53.971548Z",
+                            },
+                            {
+                                "status": "OK",
+                                "request": "ska_oso_scripting."
+                                "functions.devicecontrol.scan",
+                                "response": {"result": "this is a result"},
+                                "request_args": {"kwargs": {"subarray_id": "1"}},
+                                "request_sent_at": "2022-09-23T15:43:53.971548Z",
+                                "response_received_at": "2022-09-23T15:43:53.971548Z",
+                            },
+                            {
+                                "status": "OK",
+                                "request": "ska_oso_scripting."
+                                "functions"
+                                ".devicecontrol.release_all_resources",
+                                "response": {"result": "this is a result"},
+                                "request_args": {"kwargs": {"subarray_id": "1"}},
+                                "request_sent_at": "2022-09-23T15:43:53.971548Z",
+                                "response_received_at": "2022-09-23T15:43:53.971548Z",
+                            },
+                            {
+                                "error": {"detail": "this is an error"},
+                                "status": "ERROR",
+                                "request": "ska_oso_scripting"
+                                ".functions.devicecontrol.end",
+                                "request_sent_at": "2022-09-23T15:43:53.971548Z",
+                            },
+                        ],
+                    },
+                    "source": "ODA",
+                    "log_time": "2024-10-22T11:24:14.406107Z",
+                    "comments": shift_log_comments,
+                }
+            ],
+            "metadata": {
+                "created_by": "john",
+                "created_on": "2024-11-12T13:04:55.860503+05:30",
+                "last_modified_by": "max1",
+                "last_modified_on": "2024-11-12T20:52:10.208101+05:30",
+            },
+        },
+        200,
+    ]
+
+    mock_get_shift_log_comments.return_value = shift_data
+
+    # Send a POST request to create a comment
+    response = client.get(f"{API_PREFIX}/shifts?match_type=equals&sbi_status=Created")
+
+    assert (
+        response.status_code == 200
+    ), f"Expected status code 200, but got {response.status_code}"
+
+    created_shift = response.json()[0][0]
+
+    assert created_shift["comments"][0]["comment"] == shift_comments[0]["comment"]
+    assert (
+        created_shift["shift_logs"][0]["comments"][0]["log_comment"]
+        == shift_log_comments[0]["log_comment"]
+    )
+    # Add more assertions as needed
+    assert "metadata" in created_shift, "Metadata is missing in the response"
+    metadata = created_shift["metadata"]
+    assert metadata["created_by"] == shift_data[0]["metadata"]["created_by"], (
+        f"Expected created_by to be '{shift_data[0]['metadata']['created_by']}',"
+        f" but got '{metadata['created_by']}'"
+    )
+    assert (
+        metadata["last_modified_by"] == shift_data[0]["metadata"]["last_modified_by"]
+    ), (
+        f"Expected last_modified_by to be"
+        f" '{shift_data[0]['metadata']['last_modified_by']}'"
+        f", but got '{metadata['last_modified_by']}'"
+    )
+
+
+@patch(
+    "ska_oso_slt_services.services.shift_service.ShiftService.create_shift_logs_comment"
+)
+def test_create_shift_log_comment(mock_create_shift_comment):
+    # Prepare test data
+    current_time = get_datetime_for_timezone("UTC")
+    comment_data = {
+        "log_comment": "This is a test comment",
+        "operator_name": "test_operator",
+        "shift_id": "test-shift-id",
+        "eb_id": "test-eb-id",
+        "image": [
+            {
+                "path": "https://skao-611985328822-shift-log-tool-storage.s3."
+                "amazonaws.com/4164416f58f6daaddb7c8a2bbad3897844ba7ab3b898ac"
+                "53284f533d34e0b5f6.jpeg",
+                "unique_id": "4164416f58f6daaddb7c8a2bbad3897844ba7ab3b898ac"
+                "53284f533d34e0b5f6.jpeg",
+                "timestamp": "2024-11-11T15:46:13.223618Z",
+            }
+        ],
+        "metadata": {
+            "created_by": "test_operator",
+            "created_on": current_time.isoformat(),
+            "last_modified_by": "test_operator",
+            "last_modified_on": current_time.isoformat(),
+        },
+    }
+
+    mock_create_shift_comment.return_value = comment_data
+
+    # Send a POST request to create a comment
+    response = client.post(f"{API_PREFIX}/shift_log_comments", json=comment_data)
+
+    assert (
+        response.status_code == 200
+    ), f"Expected status code 200, but got {response.status_code}"
+
+    created_comment = response.json()[0]
+    assert created_comment["log_comment"] == comment_data["log_comment"], (
+        f"Expected log_comment to be '{comment_data['log_comment']}', but got"
+        f" '{created_comment['log_comment']}'"
+    )
+    assert created_comment["operator_name"] == comment_data["operator_name"], (
+        f"Expected operator_name to be '{comment_data['operator_name']}', but got"
+        f" '{created_comment['operator_name']}'"
+    )
+    assert created_comment["image"][0]["path"] == comment_data["image"][0]["path"], (
+        f"Expected image path to be '{comment_data['image']['path']}', but got"
+        f" '{created_comment['image']['path']}'"
+    )
+
+    # Verify metadata
+    assert "metadata" in created_comment, "Metadata is missing in the response"
+    metadata = created_comment["metadata"]
+    assert metadata["created_by"] == comment_data["metadata"]["created_by"], (
+        f"Expected created_by to be '{comment_data['metadata']['created_by']}', but got"
+        f" '{metadata['created_by']}'"
+    )
+    assert (
+        metadata["last_modified_by"] == comment_data["metadata"]["last_modified_by"]
+    ), (
+        "Expected last_modified_by to be"
+        f" '{comment_data['metadata']['last_modified_by']}', but got"
+        f" '{metadata['last_modified_by']}'"
+    )
+
+
 @patch("ska_oso_slt_services.services.shift_service.ShiftService.post_media")
 def test_post_shift_log_comment_image(mock_shift_comment_image):
     # Prepare test data with metadata
@@ -1119,355 +1194,10 @@
     )
 
     # Assertions
->>>>>>> 94c1cc51
     assert (
         response.status_code == 200
     ), f"Expected status code 200, but got {response.status_code}"
 
-<<<<<<< HEAD
-    created_shift = response.json()[0][0]
-
-    assert created_shift["comments"][0]["comment"] == shift_comments[0]["comment"]
-    assert (
-        created_shift["shift_logs"][0]["comments"][0]["log_comment"]
-        == shift_log_comments[0]["log_comment"]
-    )
-    # Add more assertions as needed
-    assert "metadata" in created_shift, "Metadata is missing in the response"
-    metadata = created_shift["metadata"]
-    assert metadata["created_by"] == shift_data[0]["metadata"]["created_by"], (
-        f"Expected created_by to be '{shift_data[0]['metadata']['created_by']}',"
-        f" but got '{metadata['created_by']}'"
-    )
-    assert (
-        metadata["last_modified_by"] == shift_data[0]["metadata"]["last_modified_by"]
-    ), (
-        f"Expected last_modified_by to be"
-        f" '{shift_data[0]['metadata']['last_modified_by']}'"
-        f", but got '{metadata['last_modified_by']}'"
-    )
-
-
-@patch("ska_oso_slt_services.services.shift_service.ShiftService.get_shifts")
-def test_get_shifts(mock_get_shift_log_comments):
-    # Prepare test data
-    current_time = get_datetime_for_timezone("UTC")
-
-    current_time = get_datetime_for_timezone("UTC")
-    shift_comments = [
-        {
-            "id": 1,
-            "comment": "This is updated comment",
-            "operator_name": "johnny",
-            "shift_id": "shift-20241112-1",
-            "metadata": {
-                "created_by": "john",
-                "created_on": current_time,
-                "last_modified_by": "john",
-                "last_modified_on": current_time,
-            },
-        },
-        {
-            "id": 2,
-            "comment": "This is updated comment",
-            "operator_name": "johnny",
-            "shift_id": "shift-20241112-2",
-            "metadata": {
-                "created_by": "john",
-                "created_on": current_time,
-                "last_modified_by": "john",
-                "last_modified_on": current_time,
-            },
-        },
-    ]
-    shift_log_comments = [
-        {
-            "id": 1,
-            "log_comment": "This is log comment",
-            "operator_name": "max",
-            "shift_id": "shift-20241112-1",
-            "eb_id": "eb-t0001-20241022-00002",
-            "metadata": {
-                "created_by": "max",
-                "created_on": "2024-11-12T14:21:47.447462+05:30",
-                "last_modified_by": "max",
-                "last_modified_on": "2024-11-12T14:21:47.447462+05:30",
-            },
-        },
-        {
-            "id": 2,
-            "log_comment": "This is log comment",
-            "operator_name": "max",
-            "shift_id": "shift-20241112-2",
-            "eb_id": "eb-t0001-20241022-00002",
-            "metadata": {
-                "created_by": "max",
-                "created_on": "2024-11-12T14:21:47.447462+05:30",
-                "last_modified_by": "max",
-                "last_modified_on": "2024-11-12T14:21:47.447462+05:30",
-            },
-        },
-    ]
-
-    shift_data = [
-        {
-            "shift_id": "shift-20241112-1",
-            "shift_start": "2024-11-12T13:04:55.874585+05:30",
-            "shift_operator": "john",
-            "comments": shift_comments,
-            "shift_logs": [
-                {
-                    "info": {
-                        "eb_id": "eb-t0001-20241022-00002",
-                        "sbd_ref": "sbd-t0001-20240822-00008",
-                        "sbi_ref": "sbi-t0001-20240822-00009",
-                        "metadata": {
-                            "version": 1,
-                            "created_by": "DefaultUser",
-                            "created_on": "2024-10-22T11:25:36.953526Z",
-                            "pdm_version": "15.4.0",
-                            "last_modified_by": "DefaultUser",
-                            "last_modified_on": "2024-10-22T11:25:36.953526Z",
-                        },
-                        "interface": "https://schema.skao.int/ska-oso-pdm-eb/0.1",
-                        "telescope": "ska_mid",
-                        "sbi_status": "failed",
-                        "sbd_version": 1,
-                        "request_responses": [
-                            {
-                                "status": "OK",
-                                "request": "ska_oso_scripting"
-                                ".functions.devicecontrol.assign_resource",
-                                "response": {"result": "this is a result"},
-                                "request_args": {"kwargs": {"subarray_id": "1"}},
-                                "request_sent_at": "2022-09-23T15:43:53.971548Z",
-                                "response_received_at": "2022-09-23T15:43:53.971548Z",
-                            },
-                            {
-                                "status": "OK",
-                                "request": "ska_oso_scripting."
-                                "functions.devicecontrol.configure_resource",
-                                "response": {"result": "this is a result"},
-                                "request_args": {"kwargs": {"subarray_id": "1"}},
-                                "request_sent_at": "2022-09-23T15:43:53.971548Z",
-                                "response_received_at": "2022-09-23T15:43:53.971548Z",
-                            },
-                            {
-                                "status": "OK",
-                                "request": "ska_oso_scripting"
-                                ".functions.devicecontrol.scan",
-                                "response": {"result": "this is a result"},
-                                "request_args": {"kwargs": {"subarray_id": "1"}},
-                                "request_sent_at": "2022-09-23T15:43:53.971548Z",
-                                "response_received_at": "2022-09-23T15:43:53.971548Z",
-                            },
-                            {
-                                "status": "OK",
-                                "request": "ska_oso_scripting"
-                                ".functions.devicecontrol"
-                                ".release_all_resources",
-                                "response": {"result": "this is a result"},
-                                "request_args": {"kwargs": {"subarray_id": "1"}},
-                                "request_sent_at": "2022-09-23T15:43:53.971548Z",
-                                "response_received_at": "2022-09-23T15:43:53.971548Z",
-                            },
-                            {
-                                "error": {"detail": "this is an error"},
-                                "status": "ERROR",
-                                "request": "ska_oso_scripting."
-                                "functions.devicecontrol.end",
-                                "request_sent_at": "2022-09-23T15:43:53.971548Z",
-                            },
-                        ],
-                    },
-                    "source": "ODA",
-                    "log_time": "2024-10-22T11:24:14.406107Z",
-                    "comments": shift_log_comments,
-                }
-            ],
-            "metadata": {
-                "created_by": "john",
-                "created_on": "2024-11-12T13:04:55.860503+05:30",
-                "last_modified_by": "max1",
-                "last_modified_on": "2024-11-12T20:52:10.208101+05:30",
-            },
-        },
-        {
-            "shift_id": "shift-20241112-2",
-            "shift_start": "2024-11-12T13:04:55.874585+05:30",
-            "shift_operator": "john",
-            "comments": shift_comments,
-            "shift_logs": [
-                {
-                    "info": {
-                        "eb_id": "eb-t0001-20241022-00002",
-                        "sbd_ref": "sbd-t0001-20240822-00008",
-                        "sbi_ref": "sbi-t0001-20240822-00009",
-                        "metadata": {
-                            "version": 1,
-                            "created_by": "DefaultUser",
-                            "created_on": "2024-10-22T11:25:36.953526Z",
-                            "pdm_version": "15.4.0",
-                            "last_modified_by": "DefaultUser",
-                            "last_modified_on": "2024-10-22T11:25:36.953526Z",
-                        },
-                        "interface": "https://schema.skao.int/ska-oso-pdm-eb/0.1",
-                        "telescope": "ska_mid",
-                        "sbi_status": "failed",
-                        "sbd_version": 1,
-                        "request_responses": [
-                            {
-                                "status": "OK",
-                                "request": "ska_oso_scripting."
-                                "functions.devicecontrol.assign_resource",
-                                "response": {"result": "this is a result"},
-                                "request_args": {"kwargs": {"subarray_id": "1"}},
-                                "request_sent_at": "2022-09-23T15:43:53.971548Z",
-                                "response_received_at": "2022-09-23T15:43:53.971548Z",
-                            },
-                            {
-                                "status": "OK",
-                                "request": "ska_oso_scripting"
-                                ".functions"
-                                ".devicecontrol.configure_resource",
-                                "response": {"result": "this is a result"},
-                                "request_args": {"kwargs": {"subarray_id": "1"}},
-                                "request_sent_at": "2022-09-23T15:43:53.971548Z",
-                                "response_received_at": "2022-09-23T15:43:53.971548Z",
-                            },
-                            {
-                                "status": "OK",
-                                "request": "ska_oso_scripting."
-                                "functions.devicecontrol.scan",
-                                "response": {"result": "this is a result"},
-                                "request_args": {"kwargs": {"subarray_id": "1"}},
-                                "request_sent_at": "2022-09-23T15:43:53.971548Z",
-                                "response_received_at": "2022-09-23T15:43:53.971548Z",
-                            },
-                            {
-                                "status": "OK",
-                                "request": "ska_oso_scripting."
-                                "functions"
-                                ".devicecontrol.release_all_resources",
-                                "response": {"result": "this is a result"},
-                                "request_args": {"kwargs": {"subarray_id": "1"}},
-                                "request_sent_at": "2022-09-23T15:43:53.971548Z",
-                                "response_received_at": "2022-09-23T15:43:53.971548Z",
-                            },
-                            {
-                                "error": {"detail": "this is an error"},
-                                "status": "ERROR",
-                                "request": "ska_oso_scripting"
-                                ".functions.devicecontrol.end",
-                                "request_sent_at": "2022-09-23T15:43:53.971548Z",
-                            },
-                        ],
-                    },
-                    "source": "ODA",
-                    "log_time": "2024-10-22T11:24:14.406107Z",
-                    "comments": shift_log_comments,
-                }
-            ],
-            "metadata": {
-                "created_by": "john",
-                "created_on": "2024-11-12T13:04:55.860503+05:30",
-                "last_modified_by": "max1",
-                "last_modified_on": "2024-11-12T20:52:10.208101+05:30",
-            },
-        },
-        200,
-    ]
-
-    mock_get_shift_log_comments.return_value = shift_data
-
-    # Send a POST request to create a comment
-    response = client.get(f"{API_PREFIX}/shifts?match_type=equals&sbi_status=Created")
-
-    assert (
-        response.status_code == 200
-    ), f"Expected status code 200, but got {response.status_code}"
-
-    created_shift = response.json()[0][0]
-
-    assert created_shift["comments"][0]["comment"] == shift_comments[0]["comment"]
-    assert (
-        created_shift["shift_logs"][0]["comments"][0]["log_comment"]
-        == shift_log_comments[0]["log_comment"]
-    )
-    # Add more assertions as needed
-    assert "metadata" in created_shift, "Metadata is missing in the response"
-    metadata = created_shift["metadata"]
-    assert metadata["created_by"] == shift_data[0]["metadata"]["created_by"], (
-        f"Expected created_by to be '{shift_data[0]['metadata']['created_by']}',"
-        f" but got '{metadata['created_by']}'"
-    )
-    assert (
-        metadata["last_modified_by"] == shift_data[0]["metadata"]["last_modified_by"]
-    ), (
-        f"Expected last_modified_by to be"
-        f" '{shift_data[0]['metadata']['last_modified_by']}'"
-        f", but got '{metadata['last_modified_by']}'"
-    )
-
-
-@patch(
-    "ska_oso_slt_services.services.shift_service.ShiftService.create_shift_logs_comment"
-)
-def test_create_shift_log_comment(mock_create_shift_comment):
-    # Prepare test data
-    current_time = get_datetime_for_timezone("UTC")
-    comment_data = {
-        "log_comment": "This is a test comment",
-        "operator_name": "test_operator",
-        "shift_id": "test-shift-id",
-        "eb_id": "test-eb-id",
-        "image": {"path": "https://image.png"},
-        "metadata": {
-            "created_by": "test_operator",
-            "created_on": current_time.isoformat(),
-            "last_modified_by": "test_operator",
-            "last_modified_on": current_time.isoformat(),
-        },
-    }
-
-    mock_create_shift_comment.return_value = comment_data
-
-    # Send a POST request to create a comment
-    response = client.post(f"{API_PREFIX}/shift_log_comments", json=comment_data)
-
-    assert (
-        response.status_code == 200
-    ), f"Expected status code 200, but got {response.status_code}"
-
-    created_comment = response.json()[0]
-    assert created_comment["log_comment"] == comment_data["log_comment"], (
-        f"Expected log_comment to be '{comment_data['log_comment']}', but got"
-        f" '{created_comment['log_comment']}'"
-    )
-    assert created_comment["operator_name"] == comment_data["operator_name"], (
-        f"Expected operator_name to be '{comment_data['operator_name']}', but got"
-        f" '{created_comment['operator_name']}'"
-    )
-    assert created_comment["image"]["path"] == comment_data["image"]["path"], (
-        f"Expected image path to be '{comment_data['image']['path']}', but got"
-        f" '{created_comment['image']['path']}'"
-    )
-
-    # Verify metadata
-    assert "metadata" in created_comment, "Metadata is missing in the response"
-    metadata = created_comment["metadata"]
-    assert metadata["created_by"] == comment_data["metadata"]["created_by"], (
-        f"Expected created_by to be '{comment_data['metadata']['created_by']}', but got"
-        f" '{metadata['created_by']}'"
-    )
-    assert (
-        metadata["last_modified_by"] == comment_data["metadata"]["last_modified_by"]
-    ), (
-        "Expected last_modified_by to be"
-        f" '{comment_data['metadata']['last_modified_by']}', but got"
-        f" '{metadata['last_modified_by']}'"
-    )
-=======
     created_shift = response.json()
     assert created_shift[0]["operator_name"] == shift_data["operator_name"], (
         f"Expected operator_name to be '{shift_data['operator_name']}', but got"
@@ -1516,5 +1246,4 @@
     # Assertions
     assert (
         response.status_code == 200
-    ), f"Expected status code 200, but got {response.status_code}"
->>>>>>> 94c1cc51
+    ), f"Expected status code 200, but got {response.status_code}"