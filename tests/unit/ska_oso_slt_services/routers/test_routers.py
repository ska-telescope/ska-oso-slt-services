from datetime import datetime
from http import HTTPStatus
from unittest.mock import MagicMock, Mock, patch

import pytest
from fastapi.testclient import TestClient

from ska_oso_slt_services import create_app  # Import your create_app function
from ska_oso_slt_services.app import API_PREFIX
from ska_oso_slt_services.common.custom_exceptions import ShiftEndedException
from ska_oso_slt_services.common.date_utils import get_datetime_for_timezone
from ska_oso_slt_services.domain.shift_models import Shift

# Create the FastAPI app instance
app = create_app()

# Create the TestClient with the app instance
client = TestClient(app)


def test_create_shift(updated_shift_data):
    # Create a mock for the shift model
    mock_shift = MagicMock()
    mock_shift.shift_operator = updated_shift_data["shift_operator"]
    mock_shift.created_by = updated_shift_data["metadata"]["created_by"]
    mock_shift.created_on = updated_shift_data["metadata"]["created_on"]
    mock_shift.last_modified_by = updated_shift_data["metadata"]["last_modified_by"]
    mock_shift.last_modified_on = updated_shift_data["metadata"]["last_modified_on"]

    # Create a mock for the database session
    mock_db_session = MagicMock()

    # Set up the mock to return the existing shift when queried
    mock_db_session.get.return_value = {"max": 1}

    # Patch both database access and Shift model creation
    with (
        patch(
            "ska_oso_slt_services.data_access.postgres"
            ".execute_query.PostgresDataAccess.insert"
        ) as mock_insert,
        patch(
            "ska_oso_slt_services.services.shift_service.Shift", return_value=mock_shift
        ),
    ):
        with patch(
            "ska_oso_slt_services.data_access.postgres"
            ".execute_query.PostgresDataAccess.get_one",
            return_value={"max": 5},
        ):

            # Send a POST request to the endpoint
            response = client.post(
                f"{API_PREFIX}/shifts/create", json=updated_shift_data
            )
    # Assertions
    assert (
        response.status_code == 200
    ), f"Expected status code 200, but got {response.status_code}"

    created_shift = response.json()
    assert created_shift[0]["shift_operator"] == updated_shift_data["shift_operator"], (
        f"Expected shift_operator to be '{updated_shift_data['shift_operator']}',"
        "but got"
        f" '{created_shift[0]['shift_operator']}'"
    )

    # Verify metadata
    assert "metadata" in created_shift[0], "Metadata is missing in the response"
    metadata = created_shift[0]["metadata"]
    assert metadata["created_by"] == updated_shift_data["metadata"]["created_by"], (
        f"Expected created_by to be '{updated_shift_data['metadata']['created_by']}',"
        "but got"
        f" '{metadata['created_by']}'"
    )
    assert (
        metadata["last_modified_by"]
        == updated_shift_data["metadata"]["last_modified_by"]
    ), (
        "Expected last_modified_by to be"
        f" '{updated_shift_data['metadata']['last_modified_by']}', but got"
        f" '{metadata['last_modified_by']}'"
    )

    mock_insert.assert_called_once()


def test_update_shift(existing_shift_data, updated_shift_data):

    # Expected shift data after the update
    expected_updated_shift = {**existing_shift_data, **updated_shift_data}

    # Patch ShiftService.update_shift directly to return the expected updated shift
    with patch(
        "ska_oso_slt_services.services.shift_service.ShiftService.update_shift",
        return_value=[expected_updated_shift],  # Return as a list for consistency
    ):
        # Send PUT request
        response = client.put(
            f"{API_PREFIX}/shifts/update/{existing_shift_data['shift_id']}",
            json=updated_shift_data,
        )

    # Assert the response status code is OK
    assert (
        response.status_code == HTTPStatus.OK
    ), f"Unexpected status code: {response.status_code}"

    # Extract and assert the updated response content
    updated_shift_response = response.json()

    # Check if the response is a tuple with a list and status code
    if (
        isinstance(updated_shift_response, list)
        and len(updated_shift_response) == 2
        and isinstance(updated_shift_response[1], int)
    ):
        updated_shift_response = updated_shift_response[
            0
        ]  # Extract the actual data from the tuple

    # Check if the data is wrapped in another list
    if isinstance(updated_shift_response, list):
        updated_shift_response = updated_shift_response[0]

    assert updated_shift_response["shift_id"] == existing_shift_data["shift_id"]
    assert (
        updated_shift_response["shift_operator"] == updated_shift_data["shift_operator"]
    )
    assert updated_shift_response["annotations"] == updated_shift_data["annotations"]
    assert updated_shift_response["comments"] == updated_shift_data["comments"]


def test_update_shift_after_end():
    existing_shift = MagicMock()
    existing_shift.shift_id = "test-id-1"
    existing_shift.shift_start = get_datetime_for_timezone("UTC")
    existing_shift.shift_end = get_datetime_for_timezone("UTC")  # Shift has ended
    existing_shift.shift_operator = "test-operator"
    existing_shift.shift_logs = {
        "logs": [
            {
                "info": {},
                "source": "test",
                "log_time": get_datetime_for_timezone("UTC"),
            }
        ]
    }
    existing_shift.media = []
    existing_shift.annotations = "existing-annotation"
    existing_shift.comments = "existing-comment"
    existing_shift.created_by = "test-user"
    existing_shift.created_on = get_datetime_for_timezone("UTC")
    existing_shift.last_modified_by = "test-user"
    existing_shift.last_modified_on = get_datetime_for_timezone("UTC")

    with patch(
        "ska_oso_slt_services.services.shift_service.ShiftService.get_shift",
        return_value=existing_shift,
    ):
        invalid_update_data = {
            "shift_id": "test-id-1",
            "shift_start": "2024-09-14T16:49:54.889Z",
            "shift_operator": "new-operator",
            "annotations": "updated-annotation",
        }

        with pytest.raises(ShiftEndedException):
            client.put(
                f"{API_PREFIX}/shifts/update/test-id-1",
                json=invalid_update_data,
            )

        valid_update_data = {
            "shift_id": "test-id-1",
            "annotations": "updated-annotation",
            "shift_start": "2024-09-14T16:49:54.889Z",
        }

        with patch(
            "ska_oso_slt_services." "services.shift_service.ShiftService.update_shift",
            return_value={**existing_shift.__dict__, **valid_update_data},
        ):
            response = client.put(
                f"{API_PREFIX}/shifts/update/test-id-1",
                json=valid_update_data,
            )

        assert (
            response.status_code == 200
        ), "Expected status code 200 for valid update with annotations only"
        updated_shift = response.json()
        assert updated_shift[0]["annotations"] == valid_update_data["annotations"], (
            f"Expected annotations to be '{valid_update_data['annotations']}',"
            f" but got '{updated_shift[0]['annotations']}'"
        )


@patch(
    "ska_oso_slt_services.services.shift_service.ShiftService.get_shift_logs_comments"
)
def test_get_shift_log_comments(mock_get_shift_comments, shift_log_comment_data):
    # Prepare test data

    mock_get_shift_comments.return_value = shift_log_comment_data

    # Send a POST request to create a comment
    response = client.get(
        f"{API_PREFIX}/shift_log_comments?shift_id=test-shift-id&eb_id=string"
    )

    assert (
        response.status_code == 200
    ), f"Expected status code 200, but got {response.status_code}"


def test_update_shift_log_comment(shift_initial_comment_data):
    # Existing comment data with initial metadata
    current_time = get_datetime_for_timezone("UTC")

    # Updated comment data
    updated_comment_data = {
        "log_comment": "This is the updated comment",
        "operator_name": "updated_operator",
        "metadata": {
            "last_modified_by": "updated_operator",
            "last_modified_on": current_time.isoformat(),
        },
    }

    # Mock for the updated ShiftLogComment model instance
    mock_comment = MagicMock()
    mock_comment.log_comment = updated_comment_data["log_comment"]
    mock_comment.operator_name = updated_comment_data["operator_name"]
    mock_comment.shift_id = shift_initial_comment_data["shift_id"]
    mock_comment.eb_id = shift_initial_comment_data["eb_id"]
    # mock_comment.image = updated_comment_data["image"]
    mock_comment.metadata = {
        **shift_initial_comment_data["metadata"],
        **updated_comment_data["metadata"],
    }

    # Patch database access methods to return initial and updated data
    with (
        patch(
            "ska_oso_slt_services.data_access.postgres"
            ".execute_query.PostgresDataAccess.get",
            return_value=[
                shift_initial_comment_data
            ],  # Ensures get_shift_logs_comment returns data
        ),
        patch(
            "ska_oso_slt_services.data_access.postgres"
            ".execute_query.PostgresDataAccess.get_one",
            return_value=shift_initial_comment_data,  # Ensures individual
            # comment retrieval works
        ),
        patch(
            "ska_oso_slt_services.data_access.postgres"
            ".execute_query.PostgresDataAccess.update",
            return_value=mock_comment,  # Simulates successful update
        ),
    ):
        # Send a PUT request to update the comment
        comment_id = shift_initial_comment_data["id"]
        response = client.put(
            f"{API_PREFIX}/shift_log_comments/{comment_id}",
            json=updated_comment_data,
        )

    # Assertions
    assert (
        response.status_code == 200
    ), f"Expected status code 200, but got {response.status_code}"

    # Verify the response data matches the update
    updated_comment_response = response.json()[0]
    assert (
        updated_comment_response["log_comment"] == updated_comment_data["log_comment"]
    ), (
        f"Expected log_comment to be '{updated_comment_data['log_comment']}', but got "
        f"'{updated_comment_response['log_comment']}'"
    )
    assert (
        updated_comment_response["operator_name"]
        == updated_comment_data["operator_name"]
    ), (
        f"Expected operator_name to be '{updated_comment_data['operator_name']}',"
        f" but got "
        f"'{updated_comment_response['operator_name']}'"
    )

    # Verify metadata, inlining the normalization
    assert "metadata" in updated_comment_response, "Metadata is missing in the response"
    metadata = updated_comment_response["metadata"]

    # Inline normalization for datetime format comparison
    expected_last_modified_on = datetime.fromisoformat(
        updated_comment_data["metadata"]["last_modified_on"].replace("Z", "+00:00")
    ).isoformat()
    actual_last_modified_on = datetime.fromisoformat(
        metadata["last_modified_on"].replace("Z", "+00:00")
    ).isoformat()

    assert (
        metadata["last_modified_by"]
        == updated_comment_data["metadata"]["last_modified_by"]
    ), (
        f"Expected last_modified_by to be "
        f"'{updated_comment_data['metadata']['last_modified_by']}', but got "
        f"'{metadata['last_modified_by']}'"
    )
    assert actual_last_modified_on == expected_last_modified_on, (
        f"Expected last_modified_on to be '{expected_last_modified_on}', but got "
        f"'{actual_last_modified_on}'"
    )


def test_get_current_shift(current_shift_data):

    # Patch the database session to use our mock
    with patch(
        "ska_oso_slt_services.services." "shift_service.ShiftService.get_current_shift",
        return_value=current_shift_data,
    ):
        # Send a GET request to the endpoint
        response = client.get(f"{API_PREFIX}/current_shift")
    # Assert the response status code
    assert response.status_code == 200

    # Assert the response content
    retrieved_shift = response.json()
    assert retrieved_shift[0]["shift_id"] == "test-id"


@patch("ska_oso_slt_services.services.shift_service.ShiftService.create_shift_comment")
def test_create_shift_comments(mock_create_shift_comment, shift_comment_data):
    # Prepare test data

    mock_create_shift_comment.return_value = shift_comment_data[0]

    # Send a POST request to create a comment
    response = client.post(f"{API_PREFIX}/shift_comment", json=shift_comment_data[0])

    assert (
        response.status_code == 200
    ), f"Expected status code 200, but got {response.status_code}"

    created_comment = response.json()[0]

    assert created_comment["comment"] == shift_comment_data[0]["comment"], (
        f"Expected comment to be '{shift_comment_data[0]['comment']}'"
        f", but got '{created_comment['comment']}'"
    )

    # Add more assertions as needed
    assert "metadata" in created_comment, "Metadata is missing in the response"
    metadata = created_comment["metadata"]
    assert metadata["created_by"] == shift_comment_data[0]["metadata"]["created_by"], (
        f"Expected created_by to be '{shift_comment_data[0]['metadata']['created_by']}'"
        f", but got '{metadata['created_by']}'"
    )
    assert (
        metadata["last_modified_by"]
        == shift_comment_data[0]["metadata"]["last_modified_by"]
    ), (
        f"Expected last_modified_by to be"
        f" '{shift_comment_data[0]['metadata']['last_modified_by']}'"
        f", but got '{metadata['last_modified_by']}'"
    )

    # Verify that the mocked function was called with the correct arguments
    # mock_create_shift_comment.assert_called_once_with(comment_data)


@patch("ska_oso_slt_services.services.shift_service.ShiftService.get_shift_comments")
def test_get_shift_comments(mock_get_shift_comments, shift_comment_data):

    mock_get_shift_comments.return_value = shift_comment_data

    # Send a POST request to create a comment
    response = client.get(f"{API_PREFIX}/shift_comment?shift_id=test-shift-id")

    assert (
        response.status_code == 200
    ), f"Expected status code 200, but got {response.status_code}"

    created_comment = response.json()[0][0]
    assert created_comment["comment"] == shift_comment_data[0]["comment"], (
        f"Expected comment to be '{shift_comment_data[0]['comment']}',"
        f" but got '{created_comment['comment']}'"
    )

    # Add more assertions as needed
    assert "metadata" in created_comment, "Metadata is missing in the response"
    metadata = created_comment["metadata"]
    assert metadata["created_by"] == shift_comment_data[0]["metadata"]["created_by"], (
        f"Expected created_by to be "
        f"'{shift_comment_data[0]['metadata']['created_by']}',"
        f" but got '{metadata['created_by']}'"
    )
    assert (
        metadata["last_modified_by"]
        == shift_comment_data[0]["metadata"]["last_modified_by"]
    ), (
        f"Expected last_modified_by to be"
        f" '{shift_comment_data[0]['metadata']['last_modified_by']}'"
        f", but got '{metadata['last_modified_by']}'"
    )


@patch("ska_oso_slt_services.services.shift_service.ShiftService.update_shift_comments")
def test_update_shift_comments(mock_update_shift_comment, shift_comment_data):
    # Prepare test data
    data_to_be_updated = {"comment": "This is a test comment"}

    mock_update_shift_comment.return_value = shift_comment_data[0]

    # Send a POST request to create a comment
    response = client.put(f"{API_PREFIX}/shift_comment/1", json=data_to_be_updated)

    assert (
        response.status_code == 200
    ), f"Expected status code 200, but got {response.status_code}"

    created_comment = response.json()[0]
    assert created_comment["comment"] == data_to_be_updated["comment"], (
        f"Expected comment to be '{created_comment['comment']}',"
        f" but got '{created_comment['comment']}'"
    )


<<<<<<< HEAD
@patch("ska_oso_slt_services.services.media_service.MediaService.post_media")
@patch("ska_oso_slt_services.services.shift_service.ShiftService.get_shift")
def test_create_shift_comment_image(mock_get_shift, mock_shift_comment_image):
    # Prepare test data with metadata
    test_file = {"file": ("test_image.png", b"dummy image content", "image/png")}
    shift_data = {
        "operator_name": "Monica",
        "shift_id": "shift-20241111-2",
        "image": [
            {
                "path": "https://skao-611985328822-shift-log-tool-storage.s3."
                "amazonaws.com/4164416f58f6daaddb7c8a2bbad3897844ba7ab3b898ac"
                "53284f533d34e0b5f6.jpeg",
                "unique_id": "4164416f58f6daaddb7c8a2bbad3897844ba7ab3b898ac"
                "53284f533d34e0b5f6.jpeg",
                "timestamp": "2024-11-11T15:46:13.223618Z",
            }
        ],
        "metadata": {
            "created_by": "Monica",
            "created_on": "2024-11-11T15:46:12.378390Z",
            "last_modified_by": "Monica",
            "last_modified_on": "2024-11-11T15:46:12.378390Z",
        },
    }

    mock_shift_data = Mock(spec=Shift)
    mock_shift_data.shift_id = "shift-123"
    mock_shift_data.shift_operator = "John Doe"
    mock_get_shift.return_value = mock_shift_data
    mock_shift_comment_image.return_value = shift_data
=======
@patch("ska_oso_slt_services.services.shift_service.ShiftService.post_media")
@patch("ska_oso_slt_services.services.shift_service.ShiftService.get_shift")
def test_create_shift_comment_image(
    mock_get_shift, mock_shift_comment_image, shift_comment_image_data
):

    test_file = {"file": ("test_image.png", b"dummy image content", "image/png")}
    mock_shift_comment_image.return_value = shift_comment_image_data
>>>>>>> 7fad7980

    mock_shift_data = Mock(spec=Shift)
    mock_shift_data.shift_id = "shift-123"
    mock_shift_data.shift_operator = "John Doe"
    mock_get_shift.return_value = mock_shift_data
    # Send a POST request to the endpoint
    response = client.post(
        f"{API_PREFIX}/shift_comment/upload_image?shift_id=shift-20241111-2"
        "&shift_operator=test",
        files=test_file,
    )

    # Assertions
    assert (
        response.status_code == 200
    ), f"Expected status code 200, but got {response.status_code}"

    created_shift = response.json()
    assert (
        created_shift[0]["operator_name"] == shift_comment_image_data["operator_name"]
    ), (
        f"Expected operator_name to be '{shift_comment_image_data['operator_name']}'"
        ", but got"
        f" '{created_shift[0]['operator_name']}'"
    )
    assert created_shift[0]["shift_id"] == shift_comment_image_data["shift_id"], (
        f"Expected shift_id to be '{shift_comment_image_data['shift_id']}', but got"
        f" '{created_shift[0]['shift_id']}'"
    )


@patch("ska_oso_slt_services.services.shift_service.ShiftService.add_media")
def test_add_shift_comment_image(mock_shift_comment_image, shift_comment_image_data):
    # Prepare test data with metadata
    test_file = {"files": ("test_image.png", b"dummy image content", "image/png")}

    mock_shift_comment_image.return_value = shift_comment_image_data["image"]

    # Send a POST request to the endpoint
    response = client.put(f"{API_PREFIX}/shift_comment/upload_image/2", files=test_file)

    # Assertions
    assert (
        response.status_code == 200
    ), f"Expected status code 200, but got {response.status_code}"


@patch(
<<<<<<< HEAD
    "ska_oso_slt_services.repository.postgres_shift_repository."
    "PostgresShiftRepository.get_media"
)
def test_get_shift_comment_image(mock_shift_comment_image):

    shift_data = [
        {
            "file_key": "4164416f58f6daaddb7c8a2bbad3897844ba7ab3b898ac"
            "53284f533d34e0b5f6.jpeg",
            "media_content": "/9j/4AAQSkZJRgABAQAAAQABAAD/2wCEAAkGBxIQEh"
            "UQEBIVFRUVFRcVFRUXFRUVGBgXFRUWFhgVFRUYHSggGBolGxUYITIhJSkrLi"
            "4uFx8zODMtNygtLisBCgoKDg0OGBAQGi0fHx8tLS0tLS0tLS0tLS0tLS0tLS0"
            "tLS0tLS0tLS0tLS0tLS0tLS0tLS0tLS0tLS0tLS0tLf/AABEIAOAA4QMBIgAC"
            "EQEDEQH/xAAbAAABBQEBAAAAAAAAAAAAAAADAAECBAUGB//EAD0QAAEDAgQEA"
            "wcDAwMCBwAAAAEAAhEDIQQSMUEFUWFxBiKBE5GhscHR8DJC4RQjUgcVYpLxM1"
            "NUcoKTov/EABkBAQEBAQEBAAAAAAAAAAAAAAABAgMEBf/EAB8RAQEBAQACAgMB"
            "AAAAAAAAAAABEQISITFBE1FhA//aAAwDAQACEQMRAD8AohqWVGyp8i+Vj0A5Us"
            "qNkSyJgBlSyo+RNlTAHKnyouRPlTFCDU+VFDU4amAYapBqIGpw1MAw1SDUQNUg"
            "1MMQDUQNThqmAmGGAUgE4CkAmCMJQpQnhXEQhNCJCUKgRCiQjZVEtTAAtQy1WS"
            "1QLVcFZzUJzVac1Cc1BXyp0TKnQFyp8qLlSypi4FlSyomVKFMAoSyouVNlTALK"
            "nyouVLKrihhqkGqYapBqYIBqkGogYpBiuAYanDUUMT5UwDDU+VEyp4TBABOApwk"
            "ApiIwlCnCeFcEMqWVThPCYB5VEtRsqYtTDAC1QLVYIUCFcMVi1Dc1WnNQnNUMV8"
            "qSLlSRBsqWVThPCuNBFqbKiwllTAPKllRcqfKmAWVLKi5UoTAMNUg1TATgKiIap"
            "AKQCcNTBGE4CmGp8quCEJ4UgE8KYIQnAU4TwmCEJ4UoShMEYSU4ShMEITEIiZXAM"
            "tUC1GITEJgruahuarJahuCgrwkiwkgJCaEXKllVwChKETKnypgGGp8qJCeEA8qWV"
            "EhPCAYanDVOE8KiIanAUgFIBFRDU8KcJQghCUKcJQgjCUKUJ4REITwpJQgjCUKUJ"
            "4QQhNCnCUIBwmIRCFGEAyENzUchQcEAcqSJCSYJwlClCaEVGEymoqIUJ0ydA6SaUp",
            "content_type": "image/jpeg",
        }
    ]

    mock_shift_comment_image.return_value = shift_data
=======
    "ska_oso_slt_services.services."
    "shift_comments_service.ShiftComments.get_media_for_comment"
)
def test_get_shift_comment_image(
    mock_shift_comment_image, get_shift_comment_image_data
):
>>>>>>> 7fad7980

    mock_shift_comment_image.return_value = get_shift_comment_image_data
    # Send a POST request to the endpoint
    response = client.get(f"{API_PREFIX}/shift_comment/download_images/3")

    # Assertions
    assert (
        response.status_code == 200
    ), f"Expected status code 200, but got {response.status_code}"


@patch("ska_oso_slt_services.services.shift_service.ShiftService.get_shift")
def test_get_shift(mock_get_shift_comments, shift_data):

    mock_get_shift_comments.return_value = shift_data

    # Send a POST request to create a comment
    response = client.get(f"{API_PREFIX}/shift?shift_id='shift-20241112-1'")

    assert (
        response.status_code == 200
    ), f"Expected status code 200, but got {response.status_code}"

    created_shift = response.json()[0][0]

    assert (
        created_shift["comments"][0]["comment"]
        == shift_data[0]["comments"][0]["comment"]
    )
    assert (
        created_shift["shift_logs"][0]["comments"][0]["log_comment"]
        == shift_data[0]["shift_logs"][0]["comments"][0]["log_comment"]
    )
    # Add more assertions as needed
    assert "metadata" in created_shift, "Metadata is missing in the response"
    metadata = created_shift["metadata"]
    assert metadata["created_by"] == shift_data[0]["metadata"]["created_by"], (
        f"Expected created_by to be '{shift_data[0]['metadata']['created_by']}',"
        f" but got '{metadata['created_by']}'"
    )
    assert (
        metadata["last_modified_by"] == shift_data[0]["metadata"]["last_modified_by"]
    ), (
        f"Expected last_modified_by to be"
        f" '{shift_data[0]['metadata']['last_modified_by']}'"
        f", but got '{metadata['last_modified_by']}'"
    )


@patch("ska_oso_slt_services.services.shift_service.ShiftService.get_shifts")
def test_get_shifts(mock_get_shift_log_comments, shift_history_data):

    mock_get_shift_log_comments.return_value = shift_history_data

    # Send a POST request to create a comment
    response = client.get(f"{API_PREFIX}/shifts?match_type=equals&sbi_status=Created")

    assert (
        response.status_code == 200
    ), f"Expected status code 200, but got {response.status_code}"

    created_shift = response.json()[0][0]

    assert (
        created_shift["comments"][0]["comment"]
        == shift_history_data[0]["comments"][0]["comment"]
    )
    assert (
        created_shift["shift_logs"][0]["comments"][0]["log_comment"]
        == shift_history_data[0]["shift_logs"][0]["comments"][0]["log_comment"]
    )
    # Add more assertions as needed
    assert "metadata" in created_shift, "Metadata is missing in the response"
    metadata = created_shift["metadata"]
    assert metadata["created_by"] == shift_history_data[0]["metadata"]["created_by"], (
        f"Expected created_by to be "
        f"'{shift_history_data[0]['metadata']['created_by']}',"
        f" but got '{metadata['created_by']}'"
    )
    assert (
        metadata["last_modified_by"]
        == shift_history_data[0]["metadata"]["last_modified_by"]
    ), (
        f"Expected last_modified_by to be"
        f" '{shift_history_data[0]['metadata']['last_modified_by']}'"
        f", but got '{metadata['last_modified_by']}'"
    )


@patch(
    "ska_oso_slt_services.services.shift_service.ShiftService.create_shift_logs_comment"
)
def test_create_shift_log_comment(mock_create_shift_comment, shift_log_comment_data):

    mock_create_shift_comment.return_value = shift_log_comment_data[0]

    # Send a POST request to create a comment
    response = client.post(
        f"{API_PREFIX}/shift_log_comments", json=shift_log_comment_data[0]
    )

    assert (
        response.status_code == 200
    ), f"Expected status code 200, but got {response.status_code}"

    created_comment = response.json()[0]
    assert created_comment["log_comment"] == shift_log_comment_data[0]["log_comment"], (
        f"Expected log_comment to be '{shift_log_comment_data[0]['log_comment']}',"
        "but got"
        f" '{created_comment['log_comment']}'"
    )
    assert (
        created_comment["operator_name"] == shift_log_comment_data[0]["operator_name"]
    ), (
        f"Expected operator_name to be '{shift_log_comment_data[0]['operator_name']}',"
        "but got"
        f" '{created_comment['operator_name']}'"
    )
    assert (
        created_comment["image"][0]["path"]
        == shift_log_comment_data[0]["image"][0]["path"]
    ), (
        f"Expected image path to be '{shift_log_comment_data[0]['image']['path']}',"
        "but got"
        f" '{created_comment['image']['path']}'"
    )

    # Verify metadata
    assert "metadata" in created_comment, "Metadata is missing in the response"
    metadata = created_comment["metadata"]

    assert (
        metadata["created_by"] == shift_log_comment_data[0]["metadata"]["created_by"]
    ), (
        f"Expected created_by to be "
        f"'{shift_log_comment_data[0]['metadata']['created_by']}'"
        f", but got '{metadata['created_by']}'"
    )

    assert (
        metadata["last_modified_by"]
        == shift_log_comment_data[0]["metadata"]["last_modified_by"]
    ), (
        "Expected last_modified_by to be"
        f" '{shift_log_comment_data[0]['metadata']['last_modified_by']}', but got"
        f" '{metadata['last_modified_by']}'"
    )


<<<<<<< HEAD
@patch("ska_oso_slt_services.services.media_service.MediaService.post_media")
@patch("ska_oso_slt_services.services.shift_service.ShiftService.get_shift")
def test_post_shift_log_comment_image(mock_get_shift, mock_shift_comment_image):
    # Prepare test data with metadata
    test_file = {"file": ("test_image.png", b"dummy image content", "image/png")}
    shift_data = {
        "operator_name": "Monica",
        "shift_id": "shift-20241111-2",
        "eb_id": "test-id",
        "image": [
            {
                "path": "https://skao-611985328822-shift-log-tool-storage.s3."
                "amazonaws.com/4164416f58f6daaddb7c8a2bbad3897844ba7ab3b898ac"
                "53284f533d34e0b5f6.jpeg",
                "unique_id": "4164416f58f6daaddb7c8a2bbad3897844ba7ab3b898ac"
                "53284f533d34e0b5f6.jpeg",
                "timestamp": "2024-11-11T15:46:13.223618Z",
            }
        ],
        "metadata": {
            "created_by": "Monica",
            "created_on": "2024-11-11T15:46:12.378390Z",
            "last_modified_by": "Monica",
            "last_modified_on": "2024-11-11T15:46:12.378390Z",
        },
    }

    mock_shift_data = Mock(spec=Shift)
    mock_shift_data.shift_id = "shift-123"
    mock_shift_data.shift_operator = "John Doe"
    mock_get_shift.return_value = mock_shift_data
    mock_shift_comment_image.return_value = shift_data
=======
@patch("ska_oso_slt_services.services.shift_service.ShiftService.post_media")
@patch("ska_oso_slt_services.services.shift_service.ShiftService.get_shift")
def test_post_shift_log_comment_image(
    mock_get_shift, mock_shift_comment_image, shift_log_comment_image_data
):
    # Prepare test data with metadata
    test_file = {"file": ("test_image.png", b"dummy image content", "image/png")}
>>>>>>> 7fad7980

    mock_shift_comment_image.return_value = shift_log_comment_image_data
    mock_shift_data = Mock(spec=Shift)
    mock_shift_data.shift_id = "shift-123"
    mock_shift_data.shift_operator = "John Doe"
    mock_get_shift.return_value = mock_shift_data
    # Send a POST request to the endpoint
    response = client.post(
        f"{API_PREFIX}/shift_log_comments/upload_image?shift_id=shift-20241111-2"
        "&shift_operator=test&eb_id=test-id",
        files=test_file,
    )
    # Assertions
    assert (
        response.status_code == 200
    ), f"Expected status code 200, but got {response.status_code}"

    created_shift = response.json()
    assert (
        created_shift[0]["operator_name"]
        == shift_log_comment_image_data["operator_name"]
    ), (
        f"Expected operator_name to be "
        f"'{shift_log_comment_image_data['operator_name']}'"
        f", but got '{created_shift[0]['operator_name']}'"
    )

    assert created_shift[0]["shift_id"] == shift_log_comment_image_data["shift_id"], (
        f"Expected shift_id to be '{shift_log_comment_image_data['shift_id']}', but got"
        f" '{created_shift[0]['shift_id']}'"
    )


@patch(
    "ska_oso_slt_services.repository."
    "postgres_shift_repository.PostgresShiftRepository.get_media"
)
<<<<<<< HEAD
def test_get_shift_log_comment_image(mock_shift_comment_image):

    shift_data = [
        {
            "file_key": "4164416f58f6daaddb7c8a2bbad3897844ba7ab3b898ac"
            "53284f533d34e0b5f6.jpeg",
            "media_content": "/9j/4AAQSkZJRgABAQAAAQABAAD/2wCEAAkGBxIQEh"
            "UQEBIVFRUVFRcVFRUXFRUVGBgXFRUWFhgVFRUYHSggGBolGxUYITIhJSkrLi"
            "4uFx8zODMtNygtLisBCgoKDg0OGBAQGi0fHx8tLS0tLS0tLS0tLS0tLS0tLS0"
            "tLS0tLS0tLS0tLS0tLS0tLS0tLS0tLS0tLS0tLS0tLf/AABEIAOAA4QMBIgAC"
            "EQEDEQH/xAAbAAABBQEBAAAAAAAAAAAAAAADAAECBAUGB//EAD0QAAEDAgQEA"
            "wcDAwMCBwAAAAEAAhEDIQQSMUEFUWFxBiKBE5GhscHR8DJC4RQjUgcVYpLxM1"
            "NUcoKTov/EABkBAQEBAQEBAAAAAAAAAAAAAAABAgMEBf/EAB8RAQEBAQACAgMB"
            "AAAAAAAAAAABEQISITFBE1FhA//aAAwDAQACEQMRAD8AohqWVGyp8i+Vj0A5Us"
            "qNkSyJgBlSyo+RNlTAHKnyouRPlTFCDU+VFDU4amAYapBqIGpw1MAw1SDUQNUg"
            "1MMQDUQNThqmAmGGAUgE4CkAmCMJQpQnhXEQhNCJCUKgRCiQjZVEtTAAtQy1WS"
            "1QLVcFZzUJzVac1Cc1BXyp0TKnQFyp8qLlSypi4FlSyomVKFMAoSyouVNlTALK"
            "nyouVLKrihhqkGqYapBqYIBqkGogYpBiuAYanDUUMT5UwDDU+VEyp4TBABOApwk"
            "ApiIwlCnCeFcEMqWVThPCYB5VEtRsqYtTDAC1QLVYIUCFcMVi1Dc1WnNQnNUMV8"
            "qSLlSRBsqWVThPCuNBFqbKiwllTAPKllRcqfKmAWVLKi5UoTAMNUg1TATgKiIap"
            "AKQCcNTBGE4CmGp8quCEJ4UgE8KYIQnAU4TwmCEJ4UoShMEYSU4ShMEITEIiZXAM"
            "tUC1GITEJgruahuarJahuCgrwkiwkgJCaEXKllVwChKETKnypgGGp8qJCeEA8qWV"
            "EhPCAYanDVOE8KiIanAUgFIBFRDU8KcJQghCUKcJQgjCUKUJ4REITwpJQgjCUKUJ"
            "4QQhNCnCUIBwmIRCFGEAyENzUchQcEAcqSJCSYJwlClCaEVGEymoqIUJ0ydA6SaUp",
            "content_type": "image/jpeg",
        }
    ]
=======
def test_get_shift_log_comment_image(
    mock_shift_comment_image, get_shift_comment_image_data
):
>>>>>>> 7fad7980

    mock_shift_comment_image.return_value = get_shift_comment_image_data

    # Send a POST request to the endpoint
    response = client.get(f"{API_PREFIX}/shift_log_comments/download_images/3")

    # Assertions
    assert (
        response.status_code == 200
    ), f"Expected status code 200, but got {response.status_code}"


@patch(
    "ska_oso_slt_services.services.shift_service.ShiftService.updated_shift_log_info"
)
def test_patch_shift_log_info_success(mock_update_shift, shift_patch_log_data):
    """Test successful update of shift log info."""

    # Configure mock to return the expected response
    mock_update_shift.return_value = shift_patch_log_data

    # Create test client
    client = TestClient(app)

    # Make request to the endpoint
    response = client.patch(
        f"{API_PREFIX}/shifts/patch/update_shift_log_info/shift-20241112-1"
    )

    # Assertions
    assert response.status_code == HTTPStatus.OK
    assert response.json()[0] == shift_patch_log_data

    # Verify mock was called with correct arguments
    mock_update_shift.assert_called_once_with(
        current_shift_id=shift_patch_log_data["shift_id"]
    )


@patch("ska_oso_slt_services.services.shift_service.ShiftService." "add_media")
def test_add_shift_log_comment_image(
    mock_shift_comment_image, shift_log_comment_image_data
):

    test_file = {"files": ("test_image.png", b"dummy image content", "image/png")}
    mock_shift_comment_image.return_value = shift_log_comment_image_data["image"]

    # Send a POST request to the endpoint
    response = client.put(
        f"{API_PREFIX}/shift_log_comments/upload_image/2",
        files=test_file,
    )
    # Assertions
    assert (
        response.status_code == 200
    ), f"Expected status code 200, but got {response.status_code}"<|MERGE_RESOLUTION|>--- conflicted
+++ resolved
@@ -430,39 +430,6 @@
     )
 
 
-<<<<<<< HEAD
-@patch("ska_oso_slt_services.services.media_service.MediaService.post_media")
-@patch("ska_oso_slt_services.services.shift_service.ShiftService.get_shift")
-def test_create_shift_comment_image(mock_get_shift, mock_shift_comment_image):
-    # Prepare test data with metadata
-    test_file = {"file": ("test_image.png", b"dummy image content", "image/png")}
-    shift_data = {
-        "operator_name": "Monica",
-        "shift_id": "shift-20241111-2",
-        "image": [
-            {
-                "path": "https://skao-611985328822-shift-log-tool-storage.s3."
-                "amazonaws.com/4164416f58f6daaddb7c8a2bbad3897844ba7ab3b898ac"
-                "53284f533d34e0b5f6.jpeg",
-                "unique_id": "4164416f58f6daaddb7c8a2bbad3897844ba7ab3b898ac"
-                "53284f533d34e0b5f6.jpeg",
-                "timestamp": "2024-11-11T15:46:13.223618Z",
-            }
-        ],
-        "metadata": {
-            "created_by": "Monica",
-            "created_on": "2024-11-11T15:46:12.378390Z",
-            "last_modified_by": "Monica",
-            "last_modified_on": "2024-11-11T15:46:12.378390Z",
-        },
-    }
-
-    mock_shift_data = Mock(spec=Shift)
-    mock_shift_data.shift_id = "shift-123"
-    mock_shift_data.shift_operator = "John Doe"
-    mock_get_shift.return_value = mock_shift_data
-    mock_shift_comment_image.return_value = shift_data
-=======
 @patch("ska_oso_slt_services.services.shift_service.ShiftService.post_media")
 @patch("ska_oso_slt_services.services.shift_service.ShiftService.get_shift")
 def test_create_shift_comment_image(
@@ -471,7 +438,6 @@
 
     test_file = {"file": ("test_image.png", b"dummy image content", "image/png")}
     mock_shift_comment_image.return_value = shift_comment_image_data
->>>>>>> 7fad7980
 
     mock_shift_data = Mock(spec=Shift)
     mock_shift_data.shift_id = "shift-123"
@@ -520,47 +486,12 @@
 
 
 @patch(
-<<<<<<< HEAD
-    "ska_oso_slt_services.repository.postgres_shift_repository."
-    "PostgresShiftRepository.get_media"
-)
-def test_get_shift_comment_image(mock_shift_comment_image):
-
-    shift_data = [
-        {
-            "file_key": "4164416f58f6daaddb7c8a2bbad3897844ba7ab3b898ac"
-            "53284f533d34e0b5f6.jpeg",
-            "media_content": "/9j/4AAQSkZJRgABAQAAAQABAAD/2wCEAAkGBxIQEh"
-            "UQEBIVFRUVFRcVFRUXFRUVGBgXFRUWFhgVFRUYHSggGBolGxUYITIhJSkrLi"
-            "4uFx8zODMtNygtLisBCgoKDg0OGBAQGi0fHx8tLS0tLS0tLS0tLS0tLS0tLS0"
-            "tLS0tLS0tLS0tLS0tLS0tLS0tLS0tLS0tLS0tLS0tLf/AABEIAOAA4QMBIgAC"
-            "EQEDEQH/xAAbAAABBQEBAAAAAAAAAAAAAAADAAECBAUGB//EAD0QAAEDAgQEA"
-            "wcDAwMCBwAAAAEAAhEDIQQSMUEFUWFxBiKBE5GhscHR8DJC4RQjUgcVYpLxM1"
-            "NUcoKTov/EABkBAQEBAQEBAAAAAAAAAAAAAAABAgMEBf/EAB8RAQEBAQACAgMB"
-            "AAAAAAAAAAABEQISITFBE1FhA//aAAwDAQACEQMRAD8AohqWVGyp8i+Vj0A5Us"
-            "qNkSyJgBlSyo+RNlTAHKnyouRPlTFCDU+VFDU4amAYapBqIGpw1MAw1SDUQNUg"
-            "1MMQDUQNThqmAmGGAUgE4CkAmCMJQpQnhXEQhNCJCUKgRCiQjZVEtTAAtQy1WS"
-            "1QLVcFZzUJzVac1Cc1BXyp0TKnQFyp8qLlSypi4FlSyomVKFMAoSyouVNlTALK"
-            "nyouVLKrihhqkGqYapBqYIBqkGogYpBiuAYanDUUMT5UwDDU+VEyp4TBABOApwk"
-            "ApiIwlCnCeFcEMqWVThPCYB5VEtRsqYtTDAC1QLVYIUCFcMVi1Dc1WnNQnNUMV8"
-            "qSLlSRBsqWVThPCuNBFqbKiwllTAPKllRcqfKmAWVLKi5UoTAMNUg1TATgKiIap"
-            "AKQCcNTBGE4CmGp8quCEJ4UgE8KYIQnAU4TwmCEJ4UoShMEYSU4ShMEITEIiZXAM"
-            "tUC1GITEJgruahuarJahuCgrwkiwkgJCaEXKllVwChKETKnypgGGp8qJCeEA8qWV"
-            "EhPCAYanDVOE8KiIanAUgFIBFRDU8KcJQghCUKcJQgjCUKUJ4REITwpJQgjCUKUJ"
-            "4QQhNCnCUIBwmIRCFGEAyENzUchQcEAcqSJCSYJwlClCaEVGEymoqIUJ0ydA6SaUp",
-            "content_type": "image/jpeg",
-        }
-    ]
-
-    mock_shift_comment_image.return_value = shift_data
-=======
     "ska_oso_slt_services.services."
     "shift_comments_service.ShiftComments.get_media_for_comment"
 )
 def test_get_shift_comment_image(
     mock_shift_comment_image, get_shift_comment_image_data
 ):
->>>>>>> 7fad7980
 
     mock_shift_comment_image.return_value = get_shift_comment_image_data
     # Send a POST request to the endpoint
@@ -710,40 +641,6 @@
     )
 
 
-<<<<<<< HEAD
-@patch("ska_oso_slt_services.services.media_service.MediaService.post_media")
-@patch("ska_oso_slt_services.services.shift_service.ShiftService.get_shift")
-def test_post_shift_log_comment_image(mock_get_shift, mock_shift_comment_image):
-    # Prepare test data with metadata
-    test_file = {"file": ("test_image.png", b"dummy image content", "image/png")}
-    shift_data = {
-        "operator_name": "Monica",
-        "shift_id": "shift-20241111-2",
-        "eb_id": "test-id",
-        "image": [
-            {
-                "path": "https://skao-611985328822-shift-log-tool-storage.s3."
-                "amazonaws.com/4164416f58f6daaddb7c8a2bbad3897844ba7ab3b898ac"
-                "53284f533d34e0b5f6.jpeg",
-                "unique_id": "4164416f58f6daaddb7c8a2bbad3897844ba7ab3b898ac"
-                "53284f533d34e0b5f6.jpeg",
-                "timestamp": "2024-11-11T15:46:13.223618Z",
-            }
-        ],
-        "metadata": {
-            "created_by": "Monica",
-            "created_on": "2024-11-11T15:46:12.378390Z",
-            "last_modified_by": "Monica",
-            "last_modified_on": "2024-11-11T15:46:12.378390Z",
-        },
-    }
-
-    mock_shift_data = Mock(spec=Shift)
-    mock_shift_data.shift_id = "shift-123"
-    mock_shift_data.shift_operator = "John Doe"
-    mock_get_shift.return_value = mock_shift_data
-    mock_shift_comment_image.return_value = shift_data
-=======
 @patch("ska_oso_slt_services.services.shift_service.ShiftService.post_media")
 @patch("ska_oso_slt_services.services.shift_service.ShiftService.get_shift")
 def test_post_shift_log_comment_image(
@@ -751,7 +648,6 @@
 ):
     # Prepare test data with metadata
     test_file = {"file": ("test_image.png", b"dummy image content", "image/png")}
->>>>>>> 7fad7980
 
     mock_shift_comment_image.return_value = shift_log_comment_image_data
     mock_shift_data = Mock(spec=Shift)
@@ -789,39 +685,9 @@
     "ska_oso_slt_services.repository."
     "postgres_shift_repository.PostgresShiftRepository.get_media"
 )
-<<<<<<< HEAD
-def test_get_shift_log_comment_image(mock_shift_comment_image):
-
-    shift_data = [
-        {
-            "file_key": "4164416f58f6daaddb7c8a2bbad3897844ba7ab3b898ac"
-            "53284f533d34e0b5f6.jpeg",
-            "media_content": "/9j/4AAQSkZJRgABAQAAAQABAAD/2wCEAAkGBxIQEh"
-            "UQEBIVFRUVFRcVFRUXFRUVGBgXFRUWFhgVFRUYHSggGBolGxUYITIhJSkrLi"
-            "4uFx8zODMtNygtLisBCgoKDg0OGBAQGi0fHx8tLS0tLS0tLS0tLS0tLS0tLS0"
-            "tLS0tLS0tLS0tLS0tLS0tLS0tLS0tLS0tLS0tLS0tLf/AABEIAOAA4QMBIgAC"
-            "EQEDEQH/xAAbAAABBQEBAAAAAAAAAAAAAAADAAECBAUGB//EAD0QAAEDAgQEA"
-            "wcDAwMCBwAAAAEAAhEDIQQSMUEFUWFxBiKBE5GhscHR8DJC4RQjUgcVYpLxM1"
-            "NUcoKTov/EABkBAQEBAQEBAAAAAAAAAAAAAAABAgMEBf/EAB8RAQEBAQACAgMB"
-            "AAAAAAAAAAABEQISITFBE1FhA//aAAwDAQACEQMRAD8AohqWVGyp8i+Vj0A5Us"
-            "qNkSyJgBlSyo+RNlTAHKnyouRPlTFCDU+VFDU4amAYapBqIGpw1MAw1SDUQNUg"
-            "1MMQDUQNThqmAmGGAUgE4CkAmCMJQpQnhXEQhNCJCUKgRCiQjZVEtTAAtQy1WS"
-            "1QLVcFZzUJzVac1Cc1BXyp0TKnQFyp8qLlSypi4FlSyomVKFMAoSyouVNlTALK"
-            "nyouVLKrihhqkGqYapBqYIBqkGogYpBiuAYanDUUMT5UwDDU+VEyp4TBABOApwk"
-            "ApiIwlCnCeFcEMqWVThPCYB5VEtRsqYtTDAC1QLVYIUCFcMVi1Dc1WnNQnNUMV8"
-            "qSLlSRBsqWVThPCuNBFqbKiwllTAPKllRcqfKmAWVLKi5UoTAMNUg1TATgKiIap"
-            "AKQCcNTBGE4CmGp8quCEJ4UgE8KYIQnAU4TwmCEJ4UoShMEYSU4ShMEITEIiZXAM"
-            "tUC1GITEJgruahuarJahuCgrwkiwkgJCaEXKllVwChKETKnypgGGp8qJCeEA8qWV"
-            "EhPCAYanDVOE8KiIanAUgFIBFRDU8KcJQghCUKcJQgjCUKUJ4REITwpJQgjCUKUJ"
-            "4QQhNCnCUIBwmIRCFGEAyENzUchQcEAcqSJCSYJwlClCaEVGEymoqIUJ0ydA6SaUp",
-            "content_type": "image/jpeg",
-        }
-    ]
-=======
 def test_get_shift_log_comment_image(
     mock_shift_comment_image, get_shift_comment_image_data
 ):
->>>>>>> 7fad7980
 
     mock_shift_comment_image.return_value = get_shift_comment_image_data
 
