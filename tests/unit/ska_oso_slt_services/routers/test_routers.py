from datetime import datetime
from http import HTTPStatus
from unittest.mock import MagicMock, Mock, patch

import pytest
from fastapi.testclient import TestClient

from ska_oso_slt_services import create_app  # Import your create_app function
from ska_oso_slt_services.app import API_PREFIX
from ska_oso_slt_services.common.custom_exceptions import ShiftEndedException
from ska_oso_slt_services.common.utils import get_datetime_for_timezone
from ska_oso_slt_services.domain.shift_models import Shift

# Create the FastAPI app instance
app = create_app()

# Create the TestClient with the app instance
client = TestClient(app)


def test_create_shift(updated_shift_data):
    # Create a mock for the shift model
    mock_shift = MagicMock()
    mock_shift.shift_operator = updated_shift_data["shift_operator"]
    mock_shift.created_by = updated_shift_data["metadata"]["created_by"]
    mock_shift.created_on = updated_shift_data["metadata"]["created_on"]
    mock_shift.last_modified_by = updated_shift_data["metadata"]["last_modified_by"]
    mock_shift.last_modified_on = updated_shift_data["metadata"]["last_modified_on"]

    # Create a mock for the database session
    mock_db_session = MagicMock()

    # Set up the mock to return the existing shift when queried
    mock_db_session.get.return_value = {"max": 1}

    # Patch both database access and Shift model creation
    with (
        patch(
            "ska_oso_slt_services.data_access.postgres"
            ".execute_query.PostgresDataAccess.insert"
        ) as mock_insert,
        patch(
            "ska_oso_slt_services.repository.postgres_shift_repository"
            ".skuid.fetch_skuid",
<<<<<<< HEAD
            return_value="sl-m0001-20241204-00004",
=======
            return_value="sl-t0001-20241204-00004",
>>>>>>> e753c6c4
        ),
        patch(
            "ska_oso_slt_services.services.shift_service.Shift", return_value=mock_shift
        ),
    ):
        with patch(
            "ska_oso_slt_services.data_access.postgres"
            ".execute_query.PostgresDataAccess.get_one",
            return_value={"max": 5},
        ):

            # Send a POST request to the endpoint
            response = client.post(
                f"{API_PREFIX}/shifts/create", json=updated_shift_data
            )
    # Assertions
    assert (
        response.status_code == 200
    ), f"Expected status code 200, but got {response.status_code}"

    created_shift = response.json()
    assert created_shift[0]["shift_operator"] == updated_shift_data["shift_operator"], (
        f"Expected shift_operator to be '{updated_shift_data['shift_operator']}',"
        "but got"
        f" '{created_shift[0]['shift_operator']}'"
    )

    # Verify metadata
    assert "metadata" in created_shift[0], "Metadata is missing in the response"
    metadata = created_shift[0]["metadata"]
    assert metadata["created_by"] == updated_shift_data["metadata"]["created_by"], (
        f"Expected created_by to be '{updated_shift_data['metadata']['created_by']}',"
        "but got"
        f" '{metadata['created_by']}'"
    )
    assert (
        metadata["last_modified_by"]
        == updated_shift_data["metadata"]["last_modified_by"]
    ), (
        "Expected last_modified_by to be"
        f" '{updated_shift_data['metadata']['last_modified_by']}', but got"
        f" '{metadata['last_modified_by']}'"
    )

    mock_insert.assert_called_once()


def test_update_shift(existing_shift_data, updated_shift_data):

    # Expected shift data after the update
    expected_updated_shift = {**existing_shift_data, **updated_shift_data}

    # Patch ShiftService.update_shift directly to return the expected updated shift
    with patch(
        "ska_oso_slt_services.services.shift_service.ShiftService.update_shift",
        return_value=[expected_updated_shift],  # Return as a list for consistency
    ):
        # Send PUT request
        response = client.put(
            f"{API_PREFIX}/shifts/update/{existing_shift_data['shift_id']}",
            json=updated_shift_data,
        )

    # Assert the response status code is OK
    assert (
        response.status_code == HTTPStatus.OK
    ), f"Unexpected status code: {response.status_code}"

    # Extract and assert the updated response content
    updated_shift_response = response.json()

    # Check if the response is a tuple with a list and status code
    if (
        isinstance(updated_shift_response, list)
        and len(updated_shift_response) == 2
        and isinstance(updated_shift_response[1], int)
    ):
        updated_shift_response = updated_shift_response[
            0
        ]  # Extract the actual data from the tuple

    # Check if the data is wrapped in another list
    if isinstance(updated_shift_response, list):
        updated_shift_response = updated_shift_response[0]

    assert updated_shift_response["shift_id"] == existing_shift_data["shift_id"]
    assert (
        updated_shift_response["shift_operator"] == updated_shift_data["shift_operator"]
    )
    assert updated_shift_response["annotations"] == updated_shift_data["annotations"]
    assert updated_shift_response["comments"] == updated_shift_data["comments"]


def test_update_shift_after_end():
    existing_shift = MagicMock()
    existing_shift.shift_id = "test-id-1"
    existing_shift.shift_start = get_datetime_for_timezone("UTC")
    existing_shift.shift_end = get_datetime_for_timezone("UTC")  # Shift has ended
    existing_shift.shift_operator = "test-operator"
    existing_shift.shift_logs = {
        "logs": [
            {
                "info": {},
                "source": "test",
                "log_time": get_datetime_for_timezone("UTC"),
            }
        ]
    }
    existing_shift.media = []
    existing_shift.annotations = "existing-annotation"
    existing_shift.comments = "existing-comment"
    existing_shift.created_by = "test-user"
    existing_shift.created_on = get_datetime_for_timezone("UTC")
    existing_shift.last_modified_by = "test-user"
    existing_shift.last_modified_on = get_datetime_for_timezone("UTC")

    with patch(
        "ska_oso_slt_services.services.shift_service.ShiftService.get_shift",
        return_value=existing_shift,
    ):
        invalid_update_data = {
            "shift_id": "test-id-1",
            "shift_start": "2024-09-14T16:49:54.889Z",
            "shift_operator": "new-operator",
            "annotations": "updated-annotation",
        }

        with pytest.raises(ShiftEndedException):
            client.put(
                f"{API_PREFIX}/shifts/update/test-id-1",
                json=invalid_update_data,
            )

        valid_update_data = {
            "shift_id": "test-id-1",
            "annotations": "updated-annotation",
            "shift_start": "2024-09-14T16:49:54.889Z",
        }

        with patch(
            "ska_oso_slt_services." "services.shift_service.ShiftService.update_shift",
            return_value={**existing_shift.__dict__, **valid_update_data},
        ):
            response = client.put(
                f"{API_PREFIX}/shifts/update/test-id-1",
                json=valid_update_data,
            )

        assert (
            response.status_code == 200
        ), "Expected status code 200 for valid update with annotations only"
        updated_shift = response.json()
        assert updated_shift[0]["annotations"] == valid_update_data["annotations"], (
            f"Expected annotations to be '{valid_update_data['annotations']}',"
            f" but got '{updated_shift[0]['annotations']}'"
        )


@patch(
    "ska_oso_slt_services.services.shift_service.ShiftService.get_shift_logs_comments"
)
def test_get_shift_log_comments(mock_get_shift_comments, shift_log_comment_data):
    # Prepare test data

    mock_get_shift_comments.return_value = shift_log_comment_data

    # Send a POST request to create a comment
    response = client.get(
        f"{API_PREFIX}/shift_log_comments?shift_id=test-shift-id&eb_id=string"
    )

    assert (
        response.status_code == 200
    ), f"Expected status code 200, but got {response.status_code}"


def test_update_shift_log_comment(shift_initial_comment_data):
    # Existing comment data with initial metadata
    current_time = get_datetime_for_timezone("UTC")

    # Updated comment data
    updated_comment_data = {
        "log_comment": "This is the updated comment",
        "operator_name": "updated_operator",
        "metadata": {
            "last_modified_by": "updated_operator",
            "last_modified_on": current_time.isoformat(),
        },
    }

    # Mock for the updated ShiftLogComment model instance
    mock_comment = MagicMock()
    mock_comment.log_comment = updated_comment_data["log_comment"]
    mock_comment.operator_name = updated_comment_data["operator_name"]
    mock_comment.shift_id = shift_initial_comment_data["shift_id"]
    mock_comment.eb_id = shift_initial_comment_data["eb_id"]
    # mock_comment.image = updated_comment_data["image"]
    mock_comment.metadata = {
        **shift_initial_comment_data["metadata"],
        **updated_comment_data["metadata"],
    }

    # Patch database access methods to return initial and updated data
    with (
        patch(
            "ska_oso_slt_services.data_access.postgres"
            ".execute_query.PostgresDataAccess.get",
            return_value=[
                shift_initial_comment_data
            ],  # Ensures get_shift_logs_comment returns data
        ),
        patch(
            "ska_oso_slt_services.data_access.postgres"
            ".execute_query.PostgresDataAccess.get_one",
            return_value=shift_initial_comment_data,  # Ensures individual
            # comment retrieval works
        ),
        patch(
            "ska_oso_slt_services.data_access.postgres"
            ".execute_query.PostgresDataAccess.update",
            return_value=mock_comment,  # Simulates successful update
        ),
    ):
        # Send a PUT request to update the comment
        comment_id = shift_initial_comment_data["id"]
        response = client.put(
            f"{API_PREFIX}/shift_log_comments/{comment_id}",
            json=updated_comment_data,
        )

    # Assertions
    assert (
        response.status_code == 200
    ), f"Expected status code 200, but got {response.status_code}"

    # Verify the response data matches the update
    updated_comment_response = response.json()[0]
    assert (
        updated_comment_response["log_comment"] == updated_comment_data["log_comment"]
    ), (
        f"Expected log_comment to be '{updated_comment_data['log_comment']}', but got "
        f"'{updated_comment_response['log_comment']}'"
    )
    assert (
        updated_comment_response["operator_name"]
        == updated_comment_data["operator_name"]
    ), (
        f"Expected operator_name to be '{updated_comment_data['operator_name']}',"
        f" but got "
        f"'{updated_comment_response['operator_name']}'"
    )

    # Verify metadata, inlining the normalization
    assert "metadata" in updated_comment_response, "Metadata is missing in the response"
    metadata = updated_comment_response["metadata"]

    # Inline normalization for datetime format comparison
    expected_last_modified_on = datetime.fromisoformat(
        updated_comment_data["metadata"]["last_modified_on"].replace("Z", "+00:00")
    ).isoformat()
    actual_last_modified_on = datetime.fromisoformat(
        metadata["last_modified_on"].replace("Z", "+00:00")
    ).isoformat()

    assert (
        metadata["last_modified_by"]
        == updated_comment_data["metadata"]["last_modified_by"]
    ), (
        f"Expected last_modified_by to be "
        f"'{updated_comment_data['metadata']['last_modified_by']}', but got "
        f"'{metadata['last_modified_by']}'"
    )
    assert actual_last_modified_on == expected_last_modified_on, (
        f"Expected last_modified_on to be '{expected_last_modified_on}', but got "
        f"'{actual_last_modified_on}'"
    )


def test_get_current_shift(current_shift_data):

    # Patch the database session to use our mock
    with patch(
        "ska_oso_slt_services.services." "shift_service.ShiftService.get_current_shift",
        return_value=current_shift_data,
    ):
        # Send a GET request to the endpoint
        response = client.get(f"{API_PREFIX}/current_shift")
    # Assert the response status code
    assert response.status_code == 200

    # Assert the response content
    retrieved_shift = response.json()
    assert retrieved_shift[0]["shift_id"] == "test-id"


@patch("ska_oso_slt_services.services.shift_service.ShiftService.create_shift_comment")
def test_create_shift_comments(mock_create_shift_comment, shift_comment_data):
    # Prepare test data

    mock_create_shift_comment.return_value = shift_comment_data[0]

    # Send a POST request to create a comment
    response = client.post(f"{API_PREFIX}/shift_comment", json=shift_comment_data[0])

    assert (
        response.status_code == 200
    ), f"Expected status code 200, but got {response.status_code}"

    created_comment = response.json()[0]

    assert created_comment["comment"] == shift_comment_data[0]["comment"], (
        f"Expected comment to be '{shift_comment_data[0]['comment']}'"
        f", but got '{created_comment['comment']}'"
    )

    # Add more assertions as needed
    assert "metadata" in created_comment, "Metadata is missing in the response"
    metadata = created_comment["metadata"]
    assert metadata["created_by"] == shift_comment_data[0]["metadata"]["created_by"], (
        f"Expected created_by to be '{shift_comment_data[0]['metadata']['created_by']}'"
        f", but got '{metadata['created_by']}'"
    )
    assert (
        metadata["last_modified_by"]
        == shift_comment_data[0]["metadata"]["last_modified_by"]
    ), (
        f"Expected last_modified_by to be"
        f" '{shift_comment_data[0]['metadata']['last_modified_by']}'"
        f", but got '{metadata['last_modified_by']}'"
    )

    # Verify that the mocked function was called with the correct arguments
    # mock_create_shift_comment.assert_called_once_with(comment_data)


@patch("ska_oso_slt_services.services.shift_service.ShiftService.get_shift_comments")
def test_get_shift_comments(mock_get_shift_comments, shift_comment_data):

    mock_get_shift_comments.return_value = shift_comment_data

    # Send a POST request to create a comment
    response = client.get(f"{API_PREFIX}/shift_comment?shift_id=test-shift-id")

    assert (
        response.status_code == 200
    ), f"Expected status code 200, but got {response.status_code}"

    created_comment = response.json()[0][0]
    assert created_comment["comment"] == shift_comment_data[0]["comment"], (
        f"Expected comment to be '{shift_comment_data[0]['comment']}',"
        f" but got '{created_comment['comment']}'"
    )

    # Add more assertions as needed
    assert "metadata" in created_comment, "Metadata is missing in the response"
    metadata = created_comment["metadata"]
    assert metadata["created_by"] == shift_comment_data[0]["metadata"]["created_by"], (
        f"Expected created_by to be "
        f"'{shift_comment_data[0]['metadata']['created_by']}',"
        f" but got '{metadata['created_by']}'"
    )
    assert (
        metadata["last_modified_by"]
        == shift_comment_data[0]["metadata"]["last_modified_by"]
    ), (
        f"Expected last_modified_by to be"
        f" '{shift_comment_data[0]['metadata']['last_modified_by']}'"
        f", but got '{metadata['last_modified_by']}'"
    )


@patch("ska_oso_slt_services.services.shift_service.ShiftService.update_shift_comments")
def test_update_shift_comments(mock_update_shift_comment, shift_comment_data):
    # Prepare test data
    data_to_be_updated = {"comment": "This is a test comment"}

    mock_update_shift_comment.return_value = shift_comment_data[0]

    # Send a POST request to create a comment
    response = client.put(f"{API_PREFIX}/shift_comment/1", json=data_to_be_updated)

    assert (
        response.status_code == 200
    ), f"Expected status code 200, but got {response.status_code}"

    created_comment = response.json()[0]
    assert created_comment["comment"] == data_to_be_updated["comment"], (
        f"Expected comment to be '{created_comment['comment']}',"
        f" but got '{created_comment['comment']}'"
    )


@patch("ska_oso_slt_services.services.shift_service.ShiftService.post_media")
@patch("ska_oso_slt_services.services.shift_service.ShiftService.get_shift")
def test_create_shift_comment_image(
    mock_get_shift, mock_shift_comment_image, shift_comment_image_data
):

    test_file = {"file": ("test_image.png", b"dummy image content", "image/png")}
    mock_shift_comment_image.return_value = shift_comment_image_data

    mock_shift_data = Mock(spec=Shift)
    mock_shift_data.shift_id = "shift-123"
    mock_shift_data.shift_operator = "John Doe"
    mock_get_shift.return_value = mock_shift_data
    # Send a POST request to the endpoint
    response = client.post(
        f"{API_PREFIX}/shift_comment/upload_image?shift_id=shift-20241111-2"
        "&shift_operator=test",
        files=test_file,
    )

    # Assertions
    assert (
        response.status_code == 200
    ), f"Expected status code 200, but got {response.status_code}"

    created_shift = response.json()
    assert (
        created_shift[0]["operator_name"] == shift_comment_image_data["operator_name"]
    ), (
        f"Expected operator_name to be '{shift_comment_image_data['operator_name']}'"
        ", but got"
        f" '{created_shift[0]['operator_name']}'"
    )
    assert created_shift[0]["shift_id"] == shift_comment_image_data["shift_id"], (
        f"Expected shift_id to be '{shift_comment_image_data['shift_id']}', but got"
        f" '{created_shift[0]['shift_id']}'"
    )


@patch("ska_oso_slt_services.services.shift_service.ShiftService.add_media")
def test_add_shift_comment_image(mock_shift_comment_image, shift_comment_image_data):
    # Prepare test data with metadata
    test_file = {"files": ("test_image.png", b"dummy image content", "image/png")}

    mock_shift_comment_image.return_value = shift_comment_image_data["image"]

    # Send a POST request to the endpoint
    response = client.put(f"{API_PREFIX}/shift_comment/upload_image/2", files=test_file)

    # Assertions
    assert (
        response.status_code == 200
    ), f"Expected status code 200, but got {response.status_code}"


@patch(
    "ska_oso_slt_services.services."
    "shift_comments_service.ShiftComments.get_media_for_comment"
)
def test_get_shift_comment_image(
    mock_shift_comment_image, get_shift_comment_image_data
):

    mock_shift_comment_image.return_value = get_shift_comment_image_data
    # Send a POST request to the endpoint
    response = client.get(f"{API_PREFIX}/shift_comment/download_images/3")

    # Assertions
    assert (
        response.status_code == 200
    ), f"Expected status code 200, but got {response.status_code}"


@patch("ska_oso_slt_services.services.shift_service.ShiftService.get_shift")
def test_get_shift(mock_get_shift_comments, shift_data):

    mock_get_shift_comments.return_value = shift_data

    # Send a POST request to create a comment
    response = client.get(f"{API_PREFIX}/shift?shift_id='shift-20241112-1'")

    assert (
        response.status_code == 200
    ), f"Expected status code 200, but got {response.status_code}"

    created_shift = response.json()[0][0]

    assert (
        created_shift["comments"][0]["comment"]
        == shift_data[0]["comments"][0]["comment"]
    )
    assert (
        created_shift["shift_logs"][0]["comments"][0]["log_comment"]
        == shift_data[0]["shift_logs"][0]["comments"][0]["log_comment"]
    )
    # Add more assertions as needed
    assert "metadata" in created_shift, "Metadata is missing in the response"
    metadata = created_shift["metadata"]
    assert metadata["created_by"] == shift_data[0]["metadata"]["created_by"], (
        f"Expected created_by to be '{shift_data[0]['metadata']['created_by']}',"
        f" but got '{metadata['created_by']}'"
    )
    assert (
        metadata["last_modified_by"] == shift_data[0]["metadata"]["last_modified_by"]
    ), (
        f"Expected last_modified_by to be"
        f" '{shift_data[0]['metadata']['last_modified_by']}'"
        f", but got '{metadata['last_modified_by']}'"
    )


@patch("ska_oso_slt_services.services.shift_service.ShiftService.get_shifts")
def test_get_shifts(mock_get_shift_log_comments, shift_history_data):

    mock_get_shift_log_comments.return_value = shift_history_data

    # Send a POST request to create a comment
    response = client.get(f"{API_PREFIX}/shifts?match_type=equals&sbi_status=Created")

    assert (
        response.status_code == 200
    ), f"Expected status code 200, but got {response.status_code}"

    created_shift = response.json()[0][0]

    assert (
        created_shift["comments"][0]["comment"]
        == shift_history_data[0]["comments"][0]["comment"]
    )
    assert (
        created_shift["shift_logs"][0]["comments"][0]["log_comment"]
        == shift_history_data[0]["shift_logs"][0]["comments"][0]["log_comment"]
    )
    # Add more assertions as needed
    assert "metadata" in created_shift, "Metadata is missing in the response"
    metadata = created_shift["metadata"]
    assert metadata["created_by"] == shift_history_data[0]["metadata"]["created_by"], (
        f"Expected created_by to be "
        f"'{shift_history_data[0]['metadata']['created_by']}',"
        f" but got '{metadata['created_by']}'"
    )
    assert (
        metadata["last_modified_by"]
        == shift_history_data[0]["metadata"]["last_modified_by"]
    ), (
        f"Expected last_modified_by to be"
        f" '{shift_history_data[0]['metadata']['last_modified_by']}'"
        f", but got '{metadata['last_modified_by']}'"
    )
    response = client.get(
        f"{API_PREFIX}/shifts?match_type=contains&sbi_id=sbi-t0001-20240822-00009"
    )
    assert (
        response.status_code == 200
    ), f"Expected status code 200, but got {response.status_code}"

    created_shift = response.json()[0][0]
    assert (
        created_shift["comments"][0]["comment"]
        == shift_history_data[0]["comments"][0]["comment"]
    )
    response = client.get(
        f"{API_PREFIX}/shifts?match_type=contains&eb_id=eb-t0001-20241022-00002"
    )
    assert (
        response.status_code == 200
    ), f"Expected status code 200, but got {response.status_code}"
    created_shift = response.json()[0][0]

    assert (
        created_shift["comments"][0]["comment"]
        == shift_history_data[0]["comments"][0]["comment"]
    )


@patch(
    "ska_oso_slt_services.services.shift_service.ShiftService.create_shift_logs_comment"
)
def test_create_shift_log_comment(mock_create_shift_comment, shift_log_comment_data):

    mock_create_shift_comment.return_value = shift_log_comment_data[0]

    # Send a POST request to create a comment
    response = client.post(
        f"{API_PREFIX}/shift_log_comments", json=shift_log_comment_data[0]
    )

    assert (
        response.status_code == 200
    ), f"Expected status code 200, but got {response.status_code}"

    created_comment = response.json()[0]
    assert created_comment["log_comment"] == shift_log_comment_data[0]["log_comment"], (
        f"Expected log_comment to be '{shift_log_comment_data[0]['log_comment']}',"
        "but got"
        f" '{created_comment['log_comment']}'"
    )
    assert (
        created_comment["operator_name"] == shift_log_comment_data[0]["operator_name"]
    ), (
        f"Expected operator_name to be '{shift_log_comment_data[0]['operator_name']}',"
        "but got"
        f" '{created_comment['operator_name']}'"
    )
    assert (
        created_comment["image"][0]["path"]
        == shift_log_comment_data[0]["image"][0]["path"]
    ), (
        f"Expected image path to be '{shift_log_comment_data[0]['image']['path']}',"
        "but got"
        f" '{created_comment['image']['path']}'"
    )

    # Verify metadata
    assert "metadata" in created_comment, "Metadata is missing in the response"
    metadata = created_comment["metadata"]

    assert (
        metadata["created_by"] == shift_log_comment_data[0]["metadata"]["created_by"]
    ), (
        f"Expected created_by to be "
        f"'{shift_log_comment_data[0]['metadata']['created_by']}'"
        f", but got '{metadata['created_by']}'"
    )

    assert (
        metadata["last_modified_by"]
        == shift_log_comment_data[0]["metadata"]["last_modified_by"]
    ), (
        "Expected last_modified_by to be"
        f" '{shift_log_comment_data[0]['metadata']['last_modified_by']}', but got"
        f" '{metadata['last_modified_by']}'"
    )


@patch("ska_oso_slt_services.services.shift_service.ShiftService.post_media")
@patch("ska_oso_slt_services.services.shift_service.ShiftService.get_shift")
def test_post_shift_log_comment_image(
    mock_get_shift, mock_shift_comment_image, shift_log_comment_image_data
):
    # Prepare test data with metadata
    test_file = {"file": ("test_image.png", b"dummy image content", "image/png")}

    mock_shift_comment_image.return_value = shift_log_comment_image_data
    mock_shift_data = Mock(spec=Shift)
    mock_shift_data.shift_id = "shift-123"
    mock_shift_data.shift_operator = "John Doe"
    mock_get_shift.return_value = mock_shift_data
    # Send a POST request to the endpoint
    response = client.post(
        f"{API_PREFIX}/shift_log_comments/upload_image?shift_id=shift-20241111-2"
        "&shift_operator=test&eb_id=test-id",
        files=test_file,
    )
    # Assertions
    assert (
        response.status_code == 200
    ), f"Expected status code 200, but got {response.status_code}"

    created_shift = response.json()
    assert (
        created_shift[0]["operator_name"]
        == shift_log_comment_image_data["operator_name"]
    ), (
        f"Expected operator_name to be "
        f"'{shift_log_comment_image_data['operator_name']}'"
        f", but got '{created_shift[0]['operator_name']}'"
    )

    assert created_shift[0]["shift_id"] == shift_log_comment_image_data["shift_id"], (
        f"Expected shift_id to be '{shift_log_comment_image_data['shift_id']}', but got"
        f" '{created_shift[0]['shift_id']}'"
    )


@patch(
    "ska_oso_slt_services.repository."
    "postgres_shift_repository.PostgresShiftRepository.get_media"
)
def test_get_shift_log_comment_image(
    mock_shift_comment_image, get_shift_comment_image_data
):

    mock_shift_comment_image.return_value = get_shift_comment_image_data

    # Send a POST request to the endpoint
    response = client.get(f"{API_PREFIX}/shift_log_comments/download_images/3")

    # Assertions
    assert (
        response.status_code == 200
    ), f"Expected status code 200, but got {response.status_code}"


@patch(
    "ska_oso_slt_services.services.shift_service.ShiftService.updated_shift_log_info"
)
def test_patch_shift_log_info_success(mock_update_shift, shift_patch_log_data):
    """Test successful update of shift log info."""

    # Configure mock to return the expected response
    mock_update_shift.return_value = shift_patch_log_data

    # Create test client
    client = TestClient(app)

    # Make request to the endpoint
    response = client.patch(
        f"{API_PREFIX}/shifts/patch/update_shift_log_info/shift-20241112-1"
    )

    # Assertions
    assert response.status_code == HTTPStatus.OK
    assert response.json()[0] == shift_patch_log_data

    # Verify mock was called with correct arguments
    mock_update_shift.assert_called_once_with(
        current_shift_id=shift_patch_log_data["shift_id"]
    )


@patch("ska_oso_slt_services.services.shift_service.ShiftService." "add_media")
def test_add_shift_log_comment_image(
    mock_shift_comment_image, shift_log_comment_image_data
):

    test_file = {"files": ("test_image.png", b"dummy image content", "image/png")}
    mock_shift_comment_image.return_value = shift_log_comment_image_data["image"]

    # Send a POST request to the endpoint
    response = client.put(
        f"{API_PREFIX}/shift_log_comments/upload_image/2",
        files=test_file,
    )
    # Assertions
    assert (
        response.status_code == 200
    ), f"Expected status code 200, but got {response.status_code}"


@patch("ska_oso_slt_services.routers.shift_router.ShiftService.update_shift_end_time")
def test_update_shift_end_time(mock_shift_end_data):

    current_time = get_datetime_for_timezone("UTC")

    shift_data = {
        "operator_name": "Ross",
        "metadata": {
            "created_by": "test",
            "created_on": current_time.isoformat(),
            "last_modified_by": "Ross",
            "last_modified_on": current_time.isoformat(),
        },
    }

    mock_shift_end_data.return_value = shift_data

    response = client.put(
        f"{API_PREFIX}/shift/end/sl-t0001-20241204-00004", json=shift_data
    )

    assert (
        response.status_code == 200
    ), f"Expected status code 200, but got {response.status_code}"

    created_shift = response.json()

    assert created_shift[0]["operator_name"] == shift_data["operator_name"], (
        f"Expected operator_name to be "
        f"'{shift_data['operator_name']}'"
        f", but got '{created_shift[0]['operator_name']}'"
    )<|MERGE_RESOLUTION|>--- conflicted
+++ resolved
@@ -42,11 +42,7 @@
         patch(
             "ska_oso_slt_services.repository.postgres_shift_repository"
             ".skuid.fetch_skuid",
-<<<<<<< HEAD
             return_value="sl-m0001-20241204-00004",
-=======
-            return_value="sl-t0001-20241204-00004",
->>>>>>> e753c6c4
         ),
         patch(
             "ska_oso_slt_services.services.shift_service.Shift", return_value=mock_shift
