from datetime import datetime
from http import HTTPStatus
from unittest.mock import MagicMock, Mock, patch

import pytest
from fastapi.testclient import TestClient

from ska_oso_slt_services import create_app  # Import your create_app function
from ska_oso_slt_services.app import API_PREFIX
from ska_oso_slt_services.common.custom_exceptions import ShiftEndedException
from ska_oso_slt_services.common.utils import get_datetime_for_timezone
from ska_oso_slt_services.domain.shift_models import Shift

# Create the FastAPI app instance
app = create_app()

# Create the TestClient with the app instance
client = TestClient(app)


def test_create_shift(updated_shift_data):
    # Create a mock for the shift model
    mock_shift = MagicMock()
    mock_shift.shift_operator = updated_shift_data["shift_operator"]
    mock_shift.created_by = updated_shift_data["metadata"]["created_by"]
    mock_shift.created_on = updated_shift_data["metadata"]["created_on"]
    mock_shift.last_modified_by = updated_shift_data["metadata"]["last_modified_by"]
    mock_shift.last_modified_on = updated_shift_data["metadata"]["last_modified_on"]

    # Create a mock for the database session
    mock_db_session = MagicMock()

    # Set up the mock to return the existing shift when queried
    mock_db_session.get.return_value = {"max": 1}

    # Patch both database access and Shift model creation
    with (
        patch(
            "ska_oso_slt_services.data_access.postgres"
            ".execute_query.PostgresDataAccess.insert"
        ) as mock_insert,
        patch(
            "ska_oso_slt_services.repository.postgres_shift_repository"
            ".skuid.fetch_skuid",
            return_value="sl-m0001-20241204-00004",
        ),
        patch(
            "ska_oso_slt_services.services.shift_service.Shift", return_value=mock_shift
        ),
    ):
        with patch(
            "ska_oso_slt_services.data_access.postgres"
            ".execute_query.PostgresDataAccess.get_one",
            return_value={"max": 5},
        ):

            # Send a POST request to the endpoint
            response = client.post(
                f"{API_PREFIX}/shifts/create", json=updated_shift_data
            )
    # Assertions
    assert (
        response.status_code == 200
    ), f"Expected status code 200, but got {response.status_code}"

    created_shift = response.json()
    assert created_shift[0]["shift_operator"] == updated_shift_data["shift_operator"], (
        f"Expected shift_operator to be '{updated_shift_data['shift_operator']}',"
        "but got"
        f" '{created_shift[0]['shift_operator']}'"
    )

    # Verify metadata
    assert "metadata" in created_shift[0], "Metadata is missing in the response"
    metadata = created_shift[0]["metadata"]
    assert metadata["created_by"] == updated_shift_data["metadata"]["created_by"], (
        f"Expected created_by to be '{updated_shift_data['metadata']['created_by']}',"
        "but got"
        f" '{metadata['created_by']}'"
    )
    assert (
        metadata["last_modified_by"]
        == updated_shift_data["metadata"]["last_modified_by"]
    ), (
        "Expected last_modified_by to be"
        f" '{updated_shift_data['metadata']['last_modified_by']}', but got"
        f" '{metadata['last_modified_by']}'"
    )

    mock_insert.assert_called_once()


def test_update_shift(existing_shift_data, updated_shift_data):

    # Expected shift data after the update
    expected_updated_shift = {**existing_shift_data, **updated_shift_data}

    # Patch ShiftService.update_shift directly to return the expected updated shift
    with patch(
        "ska_oso_slt_services.services.shift_service.ShiftService.update_shift",
        return_value=[expected_updated_shift],  # Return as a list for consistency
    ):
        # Send PUT request
        response = client.put(
            f"{API_PREFIX}/shifts/update/{existing_shift_data['shift_id']}",
            json=updated_shift_data,
        )

    # Assert the response status code is OK
    assert (
        response.status_code == HTTPStatus.OK
    ), f"Unexpected status code: {response.status_code}"

    # Extract and assert the updated response content
    updated_shift_response = response.json()

    # Check if the response is a tuple with a list and status code
    if (
        isinstance(updated_shift_response, list)
        and len(updated_shift_response) == 2
        and isinstance(updated_shift_response[1], int)
    ):
        updated_shift_response = updated_shift_response[
            0
        ]  # Extract the actual data from the tuple

    # Check if the data is wrapped in another list
    if isinstance(updated_shift_response, list):
        updated_shift_response = updated_shift_response[0]

    assert updated_shift_response["shift_id"] == existing_shift_data["shift_id"]
    assert (
        updated_shift_response["shift_operator"] == updated_shift_data["shift_operator"]
    )
    assert updated_shift_response["annotations"] == updated_shift_data["annotations"]
    assert updated_shift_response["comments"] == updated_shift_data["comments"]


def test_update_shift_after_end():
    existing_shift = MagicMock()
    existing_shift.shift_id = "test-id-1"
    existing_shift.shift_start = get_datetime_for_timezone("UTC")
    existing_shift.shift_end = get_datetime_for_timezone("UTC")  # Shift has ended
    existing_shift.shift_operator = "test-operator"
    existing_shift.shift_logs = {
        "logs": [
            {
                "info": {},
                "source": "test",
                "log_time": get_datetime_for_timezone("UTC"),
            }
        ]
    }
    existing_shift.media = []
    existing_shift.annotations = "existing-annotation"
    existing_shift.comments = "existing-comment"
    existing_shift.created_by = "test-user"
    existing_shift.created_on = get_datetime_for_timezone("UTC")
    existing_shift.last_modified_by = "test-user"
    existing_shift.last_modified_on = get_datetime_for_timezone("UTC")

    with patch(
        "ska_oso_slt_services.services.shift_service.ShiftService.get_shift",
        return_value=existing_shift,
    ):
        invalid_update_data = {
            "shift_id": "test-id-1",
            "shift_start": "2024-09-14T16:49:54.889Z",
            "shift_operator": "new-operator",
            "annotations": [{"annotation": "This is a test annotation"}],
        }

        with pytest.raises(ShiftEndedException):
            client.put(
                f"{API_PREFIX}/shifts/update/test-id-1",
                json=invalid_update_data,
            )

        valid_update_data = {
            "shift_id": "test-id-1",
            "annotations": [{"annotation": "This is a test annotation"}],
            "shift_start": "2024-09-14T16:49:54.889Z",
        }

        with patch(
            "ska_oso_slt_services." "services.shift_service.ShiftService.update_shift",
            return_value={**existing_shift.__dict__, **valid_update_data},
        ):
            response = client.put(
                f"{API_PREFIX}/shifts/update/test-id-1",
                json=valid_update_data,
            )

        assert (
            response.status_code == 200
        ), "Expected status code 200 for valid update with annotations only"
        updated_shift = response.json()
        assert updated_shift[0]["annotations"] == valid_update_data["annotations"], (
            f"Expected annotations to be '{valid_update_data['annotations']}',"
            f" but got '{updated_shift[0]['annotations']}'"
        )


@patch(
    "ska_oso_slt_services.services.shift_service.ShiftService.get_shift_logs_comments"
)
def test_get_shift_log_comments(mock_get_shift_comments, shift_log_comment_data):
    mock_get_shift_comments.return_value = shift_log_comment_data

    # Send a GET request to get shift log comments
    response = client.get(
        f"{API_PREFIX}/shift_log_comments?shift_id=test-shift-id&eb_id=string"
    )

    assert (
        response.status_code == 200
    ), f"Expected status code 200, but got {response.status_code}"


def test_update_shift_log_comment(shift_initial_comment_data):
    # Existing comment data with initial metadata
    current_time = get_datetime_for_timezone("UTC")

    # Updated comment data
    updated_comment_data = {
        "log_comment": "This is the updated comment",
        "operator_name": "updated_operator",
        "metadata": {
            "last_modified_by": "updated_operator",
            "last_modified_on": current_time.isoformat(),
        },
    }

    # Mock for the updated ShiftLogComment model instance
    mock_comment = MagicMock()
    mock_comment.log_comment = updated_comment_data["log_comment"]
    mock_comment.operator_name = updated_comment_data["operator_name"]
    mock_comment.shift_id = shift_initial_comment_data["shift_id"]
    mock_comment.eb_id = shift_initial_comment_data["eb_id"]
    # mock_comment.image = updated_comment_data["image"]
    mock_comment.metadata = {
        **shift_initial_comment_data["metadata"],
        **updated_comment_data["metadata"],
    }

    # Patch database access methods to return initial and updated data
    with (
        patch(
            "ska_oso_slt_services.data_access.postgres"
            ".execute_query.PostgresDataAccess.get",
            return_value=[
                shift_initial_comment_data
            ],  # Ensures get_shift_logs_comment returns data
        ),
        patch(
            "ska_oso_slt_services.data_access.postgres"
            ".execute_query.PostgresDataAccess.get_one",
            return_value=shift_initial_comment_data,  # Ensures individual
            # comment retrieval works
        ),
        patch(
            "ska_oso_slt_services.data_access.postgres"
            ".execute_query.PostgresDataAccess.update",
            return_value=mock_comment,  # Simulates successful update
        ),
    ):
        # Send a PUT request to update shift log comment
        comment_id = shift_initial_comment_data["id"]
        response = client.put(
            f"{API_PREFIX}/shift_log_comments/{comment_id}",
            json=updated_comment_data,
        )

    # Assertions
    assert (
        response.status_code == 200
    ), f"Expected status code 200, but got {response.status_code}"

    # Verify the response data matches the update
    updated_comment_response = response.json()[0]
    assert (
        updated_comment_response["log_comment"] == updated_comment_data["log_comment"]
    ), (
        f"Expected log_comment to be '{updated_comment_data['log_comment']}', but got "
        f"'{updated_comment_response['log_comment']}'"
    )
    assert (
        updated_comment_response["operator_name"]
        == updated_comment_data["operator_name"]
    ), (
        f"Expected operator_name to be '{updated_comment_data['operator_name']}',"
        f" but got "
        f"'{updated_comment_response['operator_name']}'"
    )

    # Verify metadata, inlining the normalization
    assert "metadata" in updated_comment_response, "Metadata is missing in the response"
    metadata = updated_comment_response["metadata"]

    # Inline normalization for datetime format comparison
    expected_last_modified_on = datetime.fromisoformat(
        updated_comment_data["metadata"]["last_modified_on"].replace("Z", "+00:00")
    ).isoformat()
    actual_last_modified_on = datetime.fromisoformat(
        metadata["last_modified_on"].replace("Z", "+00:00")
    ).isoformat()

    assert (
        metadata["last_modified_by"]
        == updated_comment_data["metadata"]["last_modified_by"]
    ), (
        f"Expected last_modified_by to be "
        f"'{updated_comment_data['metadata']['last_modified_by']}', but got "
        f"'{metadata['last_modified_by']}'"
    )
    assert actual_last_modified_on == expected_last_modified_on, (
        f"Expected last_modified_on to be '{expected_last_modified_on}', but got "
        f"'{actual_last_modified_on}'"
    )


def test_get_current_shift(current_shift_data):

    # Patch the database session to use our mock
    with patch(
        "ska_oso_slt_services.services." "shift_service.ShiftService.get_current_shift",
        return_value=current_shift_data,
    ):
        # Send a GET request to the endpoint
        response = client.get(f"{API_PREFIX}/current_shift")
    # Assert the response status code
    assert response.status_code == 200

    # Assert the response content
    retrieved_shift = response.json()
    assert retrieved_shift[0]["shift_id"] == "test-id"


@patch("ska_oso_slt_services.services.shift_service.ShiftService.create_shift_comment")
def test_create_shift_comments(mock_create_shift_comment, shift_comment_data):
    mock_create_shift_comment.return_value = shift_comment_data[0]

    # Send a POST request to create shift comments
    response = client.post(f"{API_PREFIX}/shift_comment", json=shift_comment_data[0])

    assert (
        response.status_code == 200
    ), f"Expected status code 200, but got {response.status_code}"

    created_comment = response.json()[0]

    assert created_comment["comment"] == shift_comment_data[0]["comment"], (
        f"Expected comment to be '{shift_comment_data[0]['comment']}'"
        f", but got '{created_comment['comment']}'"
    )

    # Add more assertions as needed
    assert "metadata" in created_comment, "Metadata is missing in the response"
    metadata = created_comment["metadata"]
    assert metadata["created_by"] == shift_comment_data[0]["metadata"]["created_by"], (
        f"Expected created_by to be '{shift_comment_data[0]['metadata']['created_by']}'"
        f", but got '{metadata['created_by']}'"
    )
    assert (
        metadata["last_modified_by"]
        == shift_comment_data[0]["metadata"]["last_modified_by"]
    ), (
        f"Expected last_modified_by to be"
        f" '{shift_comment_data[0]['metadata']['last_modified_by']}'"
        f", but got '{metadata['last_modified_by']}'"
    )

    # Verify that the mocked function was called with the correct arguments
    # mock_create_shift_comment.assert_called_once_with(comment_data)


@patch("ska_oso_slt_services.services.shift_service.ShiftService.get_shift_comments")
def test_get_shift_comments(mock_get_shift_comments, shift_comment_data):

    mock_get_shift_comments.return_value = shift_comment_data

    # Send a GET request to get shift comments
    response = client.get(f"{API_PREFIX}/shift_comment?shift_id=test-shift-id")

    assert (
        response.status_code == 200
    ), f"Expected status code 200, but got {response.status_code}"

    created_comment = response.json()[0][0]
    assert created_comment["comment"] == shift_comment_data[0]["comment"], (
        f"Expected comment to be '{shift_comment_data[0]['comment']}',"
        f" but got '{created_comment['comment']}'"
    )

    # Add more assertions as needed
    assert "metadata" in created_comment, "Metadata is missing in the response"
    metadata = created_comment["metadata"]
    assert metadata["created_by"] == shift_comment_data[0]["metadata"]["created_by"], (
        f"Expected created_by to be "
        f"'{shift_comment_data[0]['metadata']['created_by']}',"
        f" but got '{metadata['created_by']}'"
    )
    assert (
        metadata["last_modified_by"]
        == shift_comment_data[0]["metadata"]["last_modified_by"]
    ), (
        f"Expected last_modified_by to be"
        f" '{shift_comment_data[0]['metadata']['last_modified_by']}'"
        f", but got '{metadata['last_modified_by']}'"
    )


@patch("ska_oso_slt_services.services.shift_service.ShiftService.update_shift_comments")
def test_update_shift_comments(mock_update_shift_comment, shift_comment_data):
    data_to_be_updated = {"comment": "This is a test comment"}

    mock_update_shift_comment.return_value = shift_comment_data[0]

    # Send a PUT request to update shift comments
    response = client.put(f"{API_PREFIX}/shift_comment/1", json=data_to_be_updated)

    assert (
        response.status_code == 200
    ), f"Expected status code 200, but got {response.status_code}"

    created_comment = response.json()[0]
    assert created_comment["comment"] == data_to_be_updated["comment"], (
        f"Expected comment to be '{created_comment['comment']}',"
        f" but got '{created_comment['comment']}'"
    )


@patch("ska_oso_slt_services.services.shift_service.ShiftService.post_media")
@patch("ska_oso_slt_services.services.shift_service.ShiftService.get_shift")
def test_create_shift_comment_image(
    mock_get_shift, mock_shift_comment_image, shift_comment_image_data
):
    test_file = {"file": ("test_image.png", b"dummy image content", "image/png")}
    mock_shift_comment_image.return_value = shift_comment_image_data

    mock_shift_data = Mock(spec=Shift)
    mock_shift_data.shift_id = "shift-123"
    mock_shift_data.shift_operator = "John Doe"
    mock_get_shift.return_value = mock_shift_data
    # Send a POST request to the endpoint
    response = client.post(
        f"{API_PREFIX}/shift_comment/upload_image?shift_id=shift-20241111-2"
        "&shift_operator=test",
        files=test_file,
    )

    # Assertions
    assert (
        response.status_code == 200
    ), f"Expected status code 200, but got {response.status_code}"

    created_shift = response.json()
    assert (
        created_shift[0]["operator_name"] == shift_comment_image_data["operator_name"]
    ), (
        f"Expected operator_name to be '{shift_comment_image_data['operator_name']}'"
        ", but got"
        f" '{created_shift[0]['operator_name']}'"
    )
    assert created_shift[0]["shift_id"] == shift_comment_image_data["shift_id"], (
        f"Expected shift_id to be '{shift_comment_image_data['shift_id']}', but got"
        f" '{created_shift[0]['shift_id']}'"
    )


@patch("ska_oso_slt_services.services.shift_service.ShiftService.add_media")
def test_add_shift_comment_image(mock_shift_comment_image, shift_comment_image_data):
    test_file = {"files": ("test_image.png", b"dummy image content", "image/png")}

    mock_shift_comment_image.return_value = shift_comment_image_data["image"]

    # Send a PUT request to the endpoint
    response = client.put(f"{API_PREFIX}/shift_comment/upload_image/2", files=test_file)

    # Assertions
    assert (
        response.status_code == 200
    ), f"Expected status code 200, but got {response.status_code}"


@patch(
    "ska_oso_slt_services.services."
    "shift_comments_service.ShiftComments.get_media_for_comment"
)
def test_get_shift_comment_image(
    mock_shift_comment_image, get_shift_comment_image_data
):
    mock_shift_comment_image.return_value = get_shift_comment_image_data
    # Send a GET request to the endpoint
    response = client.get(f"{API_PREFIX}/shift_comment/download_images/3")

    # Assertions
    assert (
        response.status_code == 200
    ), f"Expected status code 200, but got {response.status_code}"


@patch("ska_oso_slt_services.services.shift_service.ShiftService.get_shift")
def test_get_shift(mock_get_shift_comments, shift_data):
    mock_get_shift_comments.return_value = shift_data

    # Send a GET request to get a shift
    response = client.get(f"{API_PREFIX}/shift?shift_id='shift-20241112-1'")

    assert (
        response.status_code == 200
    ), f"Expected status code 200, but got {response.status_code}"

    created_shift = response.json()[0][0]

    assert (
        created_shift["comments"][0]["comment"]
        == shift_data[0]["comments"][0]["comment"]
    )
    assert (
        created_shift["shift_logs"][0]["comments"][0]["log_comment"]
        == shift_data[0]["shift_logs"][0]["comments"][0]["log_comment"]
    )
    # Add more assertions as needed
    assert "metadata" in created_shift, "Metadata is missing in the response"
    metadata = created_shift["metadata"]
    assert metadata["created_by"] == shift_data[0]["metadata"]["created_by"], (
        f"Expected created_by to be '{shift_data[0]['metadata']['created_by']}',"
        f" but got '{metadata['created_by']}'"
    )
    assert (
        metadata["last_modified_by"] == shift_data[0]["metadata"]["last_modified_by"]
    ), (
        f"Expected last_modified_by to be"
        f" '{shift_data[0]['metadata']['last_modified_by']}'"
        f", but got '{metadata['last_modified_by']}'"
    )


@patch("ska_oso_slt_services.services.shift_service.ShiftService.get_shifts")
def test_get_shifts(mock_get_shift_log_comments, shift_history_data):

    mock_get_shift_log_comments.return_value = shift_history_data

    # Send a GET request to get shifts
    response = client.get(f"{API_PREFIX}/shifts?match_type=equals&sbi_status=Created")

    assert (
        response.status_code == 200
    ), f"Expected status code 200, but got {response.status_code}"

    created_shift = response.json()[0][0]

    assert (
        created_shift["comments"][0]["comment"]
        == shift_history_data[0]["comments"][0]["comment"]
    )
    assert (
        created_shift["shift_logs"][0]["comments"][0]["log_comment"]
        == shift_history_data[0]["shift_logs"][0]["comments"][0]["log_comment"]
    )
    # Add more assertions as needed
    assert "metadata" in created_shift, "Metadata is missing in the response"
    metadata = created_shift["metadata"]
    assert metadata["created_by"] == shift_history_data[0]["metadata"]["created_by"], (
        f"Expected created_by to be "
        f"'{shift_history_data[0]['metadata']['created_by']}',"
        f" but got '{metadata['created_by']}'"
    )
    assert (
        metadata["last_modified_by"]
        == shift_history_data[0]["metadata"]["last_modified_by"]
    ), (
        f"Expected last_modified_by to be"
        f" '{shift_history_data[0]['metadata']['last_modified_by']}'"
        f", but got '{metadata['last_modified_by']}'"
    )
    response = client.get(
        f"{API_PREFIX}/shifts?match_type=contains&sbi_id=sbi-t0001-20240822-00009"
    )
    assert (
        response.status_code == 200
    ), f"Expected status code 200, but got {response.status_code}"

    created_shift = response.json()[0][0]
    assert (
        created_shift["comments"][0]["comment"]
        == shift_history_data[0]["comments"][0]["comment"]
    )
    response = client.get(
        f"{API_PREFIX}/shifts?match_type=contains&eb_id=eb-t0001-20241022-00002"
    )
    assert (
        response.status_code == 200
    ), f"Expected status code 200, but got {response.status_code}"
    created_shift = response.json()[0][0]

    assert (
        created_shift["comments"][0]["comment"]
        == shift_history_data[0]["comments"][0]["comment"]
    )


@patch(
    "ska_oso_slt_services.services.shift_service.ShiftService.create_shift_logs_comment"
)
def test_create_shift_log_comment(mock_create_shift_comment, shift_log_comment_data):

    mock_create_shift_comment.return_value = shift_log_comment_data[0]

    # Send a POST request to create shift log comment
    response = client.post(
        f"{API_PREFIX}/shift_log_comments", json=shift_log_comment_data[0]
    )

    assert (
        response.status_code == 200
    ), f"Expected status code 200, but got {response.status_code}"

    created_comment = response.json()[0]
    assert created_comment["log_comment"] == shift_log_comment_data[0]["log_comment"], (
        f"Expected log_comment to be '{shift_log_comment_data[0]['log_comment']}',"
        "but got"
        f" '{created_comment['log_comment']}'"
    )
    assert (
        created_comment["operator_name"] == shift_log_comment_data[0]["operator_name"]
    ), (
        f"Expected operator_name to be '{shift_log_comment_data[0]['operator_name']}',"
        "but got"
        f" '{created_comment['operator_name']}'"
    )
    assert (
        created_comment["image"][0]["path"]
        == shift_log_comment_data[0]["image"][0]["path"]
    ), (
        f"Expected image path to be '{shift_log_comment_data[0]['image']['path']}',"
        "but got"
        f" '{created_comment['image']['path']}'"
    )

    # Verify metadata
    assert "metadata" in created_comment, "Metadata is missing in the response"
    metadata = created_comment["metadata"]

    assert (
        metadata["created_by"] == shift_log_comment_data[0]["metadata"]["created_by"]
    ), (
        f"Expected created_by to be "
        f"'{shift_log_comment_data[0]['metadata']['created_by']}'"
        f", but got '{metadata['created_by']}'"
    )

    assert (
        metadata["last_modified_by"]
        == shift_log_comment_data[0]["metadata"]["last_modified_by"]
    ), (
        "Expected last_modified_by to be"
        f" '{shift_log_comment_data[0]['metadata']['last_modified_by']}', but got"
        f" '{metadata['last_modified_by']}'"
    )


@patch("ska_oso_slt_services.services.shift_service.ShiftService.post_media")
@patch("ska_oso_slt_services.services.shift_service.ShiftService.get_shift")
def test_post_shift_log_comment_image(
    mock_get_shift, mock_shift_comment_image, shift_log_comment_image_data
):
    test_file = {"file": ("test_image.png", b"dummy image content", "image/png")}

    mock_shift_comment_image.return_value = shift_log_comment_image_data
    mock_shift_data = Mock(spec=Shift)
    mock_shift_data.shift_id = "shift-123"
    mock_shift_data.shift_operator = "John Doe"
    mock_get_shift.return_value = mock_shift_data
    # Send a POST request to the endpoint
    response = client.post(
        f"{API_PREFIX}/shift_log_comments/upload_image?shift_id=shift-20241111-2"
        "&shift_operator=test&eb_id=test-id",
        files=test_file,
    )
    # Assertions
    assert (
        response.status_code == 200
    ), f"Expected status code 200, but got {response.status_code}"

    created_shift = response.json()
    assert (
        created_shift[0]["operator_name"]
        == shift_log_comment_image_data["operator_name"]
    ), (
        f"Expected operator_name to be "
        f"'{shift_log_comment_image_data['operator_name']}'"
        f", but got '{created_shift[0]['operator_name']}'"
    )

    assert created_shift[0]["shift_id"] == shift_log_comment_image_data["shift_id"], (
        f"Expected shift_id to be '{shift_log_comment_image_data['shift_id']}', but got"
        f" '{created_shift[0]['shift_id']}'"
    )


@patch(
    "ska_oso_slt_services.repository."
    "postgres_shift_repository.PostgresShiftRepository.get_media"
)
def test_get_shift_log_comment_image(
    mock_shift_comment_image, get_shift_comment_image_data
):

    mock_shift_comment_image.return_value = get_shift_comment_image_data

    # Send a GET request to the endpoint
    response = client.get(f"{API_PREFIX}/shift_log_comments/download_images/3")

    # Assertions
    assert (
        response.status_code == 200
    ), f"Expected status code 200, but got {response.status_code}"


@patch(
    "ska_oso_slt_services.services.shift_service.ShiftService.updated_shift_log_info"
)
def test_patch_shift_log_info_success(mock_update_shift, shift_patch_log_data):
    """Test successful update of shift log info."""

    # Configure mock to return the expected response
    mock_update_shift.return_value = shift_patch_log_data

    # Create test client
    client = TestClient(app)

    # Make request to the endpoint
    response = client.patch(
        f"{API_PREFIX}/shifts/patch/update_shift_log_info/shift-20241112-1"
    )

    # Assertions
    assert response.status_code == HTTPStatus.OK
    assert response.json()[0] == shift_patch_log_data

    # Verify mock was called with correct arguments
    mock_update_shift.assert_called_once_with(
        current_shift_id=shift_patch_log_data["shift_id"]
    )


@patch("ska_oso_slt_services.services.shift_service.ShiftService." "add_media")
def test_add_shift_log_comment_image(
    mock_shift_comment_image, shift_log_comment_image_data
):

    test_file = {"files": ("test_image.png", b"dummy image content", "image/png")}
    mock_shift_comment_image.return_value = shift_log_comment_image_data["image"]

    # Send a PUT request to the endpoint
    response = client.put(
        f"{API_PREFIX}/shift_log_comments/upload_image/2",
        files=test_file,
    )
    # Assertions
    assert (
        response.status_code == 200
    ), f"Expected status code 200, but got {response.status_code}"


<<<<<<< HEAD
@patch(
    "ska_oso_slt_services.services.shift_service.ShiftService.create_shift_annotation"
)
def test_create_shift_annotation(mock_create_shift_annotation, shift_annotation_data):

    mock_create_shift_annotation.return_value = shift_annotation_data[0]

    # Send a POST request to create shift annotation
    response = client.post(
        f"{API_PREFIX}/shift_annotation", json=shift_annotation_data[0]
    )

    assert (
        response.status_code == 200
    ), f"Expected status code 200, but got {response.status_code}"

    created_annotation = response.json()[0]

    assert created_annotation["annotation"] == shift_annotation_data[0]["annotation"], (
        f"Expected annotation to be '{shift_annotation_data[0]['annotation']}'"
        f", but got '{created_annotation['annotation']}'"
    )

    # Add more assertions as needed
    assert "metadata" in created_annotation, "Metadata is missing in the response"
    metadata = created_annotation["metadata"]
    assert (
        metadata["created_by"] == shift_annotation_data[0]["metadata"]["created_by"]
    ), (
        f"Expected created_by to be "
        f"'{shift_annotation_data[0]['metadata']['created_by']}', "
        f"but got '{metadata['created_by']}'"
    )
    assert (
        metadata["last_modified_by"]
        == shift_annotation_data[0]["metadata"]["last_modified_by"]
    ), (
        f"Expected last_modified_by to be"
        f" '{shift_annotation_data[0]['metadata']['last_modified_by']}'"
        f", but got '{metadata['last_modified_by']}'"
    )


@patch(
    "ska_oso_slt_services.services.shift_service.ShiftService.update_shift_annotations"
)
def test_update_shift_annotations(mock_update_shift_annotation, shift_annotation_data):
    data_to_be_updated = {"annotation": "This is a test annotation"}

    mock_update_shift_annotation.return_value = shift_annotation_data[0]

    # Send a PUT request to update shift annotations
    response = client.put(f"{API_PREFIX}/shift_annotation/1", json=data_to_be_updated)

=======
@patch("ska_oso_slt_services.routers.shift_router.ShiftService.update_shift_end_time")
def test_update_shift_end_time(mock_shift_end_data):

    current_time = get_datetime_for_timezone("UTC")

    shift_data = {
        "operator_name": "Ross",
        "metadata": {
            "created_by": "test",
            "created_on": current_time.isoformat(),
            "last_modified_by": "Ross",
            "last_modified_on": current_time.isoformat(),
        },
    }

    mock_shift_end_data.return_value = shift_data

    response = client.put(
        f"{API_PREFIX}/shift/end/sl-t0001-20241204-00004", json=shift_data
    )

>>>>>>> baf43107
    assert (
        response.status_code == 200
    ), f"Expected status code 200, but got {response.status_code}"

<<<<<<< HEAD
    created_annotation = response.json()[0]
    assert created_annotation["annotation"] == data_to_be_updated["annotation"], (
        f"Expected annotation to be '{created_annotation['annotation']}',"
        f" but got '{created_annotation['annotation']}'"
=======
    created_shift = response.json()

    assert created_shift[0]["operator_name"] == shift_data["operator_name"], (
        f"Expected operator_name to be "
        f"'{shift_data['operator_name']}'"
        f", but got '{created_shift[0]['operator_name']}'"
>>>>>>> baf43107
    )<|MERGE_RESOLUTION|>--- conflicted
+++ resolved
@@ -765,62 +765,6 @@
     ), f"Expected status code 200, but got {response.status_code}"
 
 
-<<<<<<< HEAD
-@patch(
-    "ska_oso_slt_services.services.shift_service.ShiftService.create_shift_annotation"
-)
-def test_create_shift_annotation(mock_create_shift_annotation, shift_annotation_data):
-
-    mock_create_shift_annotation.return_value = shift_annotation_data[0]
-
-    # Send a POST request to create shift annotation
-    response = client.post(
-        f"{API_PREFIX}/shift_annotation", json=shift_annotation_data[0]
-    )
-
-    assert (
-        response.status_code == 200
-    ), f"Expected status code 200, but got {response.status_code}"
-
-    created_annotation = response.json()[0]
-
-    assert created_annotation["annotation"] == shift_annotation_data[0]["annotation"], (
-        f"Expected annotation to be '{shift_annotation_data[0]['annotation']}'"
-        f", but got '{created_annotation['annotation']}'"
-    )
-
-    # Add more assertions as needed
-    assert "metadata" in created_annotation, "Metadata is missing in the response"
-    metadata = created_annotation["metadata"]
-    assert (
-        metadata["created_by"] == shift_annotation_data[0]["metadata"]["created_by"]
-    ), (
-        f"Expected created_by to be "
-        f"'{shift_annotation_data[0]['metadata']['created_by']}', "
-        f"but got '{metadata['created_by']}'"
-    )
-    assert (
-        metadata["last_modified_by"]
-        == shift_annotation_data[0]["metadata"]["last_modified_by"]
-    ), (
-        f"Expected last_modified_by to be"
-        f" '{shift_annotation_data[0]['metadata']['last_modified_by']}'"
-        f", but got '{metadata['last_modified_by']}'"
-    )
-
-
-@patch(
-    "ska_oso_slt_services.services.shift_service.ShiftService.update_shift_annotations"
-)
-def test_update_shift_annotations(mock_update_shift_annotation, shift_annotation_data):
-    data_to_be_updated = {"annotation": "This is a test annotation"}
-
-    mock_update_shift_annotation.return_value = shift_annotation_data[0]
-
-    # Send a PUT request to update shift annotations
-    response = client.put(f"{API_PREFIX}/shift_annotation/1", json=data_to_be_updated)
-
-=======
 @patch("ska_oso_slt_services.routers.shift_router.ShiftService.update_shift_end_time")
 def test_update_shift_end_time(mock_shift_end_data):
 
@@ -842,22 +786,79 @@
         f"{API_PREFIX}/shift/end/sl-t0001-20241204-00004", json=shift_data
     )
 
->>>>>>> baf43107
-    assert (
-        response.status_code == 200
-    ), f"Expected status code 200, but got {response.status_code}"
-
-<<<<<<< HEAD
+    assert (
+        response.status_code == 200
+    ), f"Expected status code 200, but got {response.status_code}"
+
+    created_shift = response.json()
+
+    assert created_shift[0]["operator_name"] == shift_data["operator_name"], (
+        f"Expected operator_name to be "
+        f"'{shift_data['operator_name']}'"
+        f", but got '{created_shift[0]['operator_name']}'"
+    )
+
+
+@patch(
+    "ska_oso_slt_services.services.shift_service.ShiftService.create_shift_annotation"
+)
+def test_create_shift_annotation(mock_create_shift_annotation, shift_annotation_data):
+
+    mock_create_shift_annotation.return_value = shift_annotation_data[0]
+
+    # Send a POST request to create shift annotation
+    response = client.post(
+        f"{API_PREFIX}/shift_annotation", json=shift_annotation_data[0]
+    )
+
+    assert (
+        response.status_code == 200
+    ), f"Expected status code 200, but got {response.status_code}"
+
+    created_annotation = response.json()[0]
+
+    assert created_annotation["annotation"] == shift_annotation_data[0]["annotation"], (
+        f"Expected annotation to be '{shift_annotation_data[0]['annotation']}'"
+        f", but got '{created_annotation['annotation']}'"
+    )
+
+    # Add more assertions as needed
+    assert "metadata" in created_annotation, "Metadata is missing in the response"
+    metadata = created_annotation["metadata"]
+    assert (
+        metadata["created_by"] == shift_annotation_data[0]["metadata"]["created_by"]
+    ), (
+        f"Expected created_by to be "
+        f"'{shift_annotation_data[0]['metadata']['created_by']}', "
+        f"but got '{metadata['created_by']}'"
+    )
+    assert (
+        metadata["last_modified_by"]
+        == shift_annotation_data[0]["metadata"]["last_modified_by"]
+    ), (
+        f"Expected last_modified_by to be"
+        f" '{shift_annotation_data[0]['metadata']['last_modified_by']}'"
+        f", but got '{metadata['last_modified_by']}'"
+    )
+
+
+@patch(
+    "ska_oso_slt_services.services.shift_service.ShiftService.update_shift_annotations"
+)
+def test_update_shift_annotations(mock_update_shift_annotation, shift_annotation_data):
+    data_to_be_updated = {"annotation": "This is a test annotation"}
+
+    mock_update_shift_annotation.return_value = shift_annotation_data[0]
+
+    # Send a PUT request to update shift annotations
+    response = client.put(f"{API_PREFIX}/shift_annotation/1", json=data_to_be_updated)
+
+    assert (
+        response.status_code == 200
+    ), f"Expected status code 200, but got {response.status_code}"
+
     created_annotation = response.json()[0]
     assert created_annotation["annotation"] == data_to_be_updated["annotation"], (
         f"Expected annotation to be '{created_annotation['annotation']}',"
         f" but got '{created_annotation['annotation']}'"
-=======
-    created_shift = response.json()
-
-    assert created_shift[0]["operator_name"] == shift_data["operator_name"], (
-        f"Expected operator_name to be "
-        f"'{shift_data['operator_name']}'"
-        f", but got '{created_shift[0]['operator_name']}'"
->>>>>>> baf43107
     )