from datetime import datetime
from http import HTTPStatus
from unittest.mock import MagicMock, Mock, patch

import pytest
from fastapi.testclient import TestClient

from ska_oso_slt_services import create_app  # Import your create_app function
from ska_oso_slt_services.app import API_PREFIX
from ska_oso_slt_services.common.custom_exceptions import ShiftEndedException
from ska_oso_slt_services.common.date_utils import get_datetime_for_timezone
from ska_oso_slt_services.domain.shift_models import Shift

# Create the FastAPI app instance
app = create_app()

# Create the TestClient with the app instance
client = TestClient(app)


def test_create_shift(updated_shift_data):
    # Create a mock for the shift model
    mock_shift = MagicMock()
<<<<<<< HEAD
    mock_shift.shift_id = "sl-t0001-20241204-00004"
    mock_shift.shift_operator = shift_data["shift_operator"]
    mock_shift.created_by = shift_data["metadata"]["created_by"]
    mock_shift.created_on = current_time
    mock_shift.last_modified_by = shift_data["metadata"]["last_modified_by"]
    mock_shift.last_modified_on = current_time
=======
    mock_shift.shift_operator = updated_shift_data["shift_operator"]
    mock_shift.created_by = updated_shift_data["metadata"]["created_by"]
    mock_shift.created_on = updated_shift_data["metadata"]["created_on"]
    mock_shift.last_modified_by = updated_shift_data["metadata"]["last_modified_by"]
    mock_shift.last_modified_on = updated_shift_data["metadata"]["last_modified_on"]
>>>>>>> 9f4cc33b

    # Create a mock for the database session
    mock_db_session = MagicMock()

    # Set up the mock to return the existing shift when queried
    mock_db_session.get.return_value = {"max": 1}

    # Patch both database access and Shift model creation
    with (
        patch(
            "ska_oso_slt_services.data_access.postgres"
            ".execute_query.PostgresDataAccess.insert"
        ) as mock_insert,
        patch(
            "ska_oso_slt_services.repository.postgres_shift_repository"
            ".skuid.fetch_skuid",
            return_value="sl-t0001-20241204-00004",
        ),
        patch(
            "ska_oso_slt_services.services.shift_service.Shift", return_value=mock_shift
        ),
    ):
        with patch(
            "ska_oso_slt_services.data_access.postgres"
            ".execute_query.PostgresDataAccess.get_one",
            return_value={"max": 5},
        ):

            # Send a POST request to the endpoint
            response = client.post(
                f"{API_PREFIX}/shifts/create", json=updated_shift_data
            )
    # Assertions
    assert (
        response.status_code == 200
    ), f"Expected status code 200, but got {response.status_code}"

    created_shift = response.json()
    assert created_shift[0]["shift_operator"] == updated_shift_data["shift_operator"], (
        f"Expected shift_operator to be '{updated_shift_data['shift_operator']}',"
        "but got"
        f" '{created_shift[0]['shift_operator']}'"
    )

    # Verify metadata
    assert "metadata" in created_shift[0], "Metadata is missing in the response"
    metadata = created_shift[0]["metadata"]
    assert metadata["created_by"] == updated_shift_data["metadata"]["created_by"], (
        f"Expected created_by to be '{updated_shift_data['metadata']['created_by']}',"
        "but got"
        f" '{metadata['created_by']}'"
    )
    assert (
        metadata["last_modified_by"]
        == updated_shift_data["metadata"]["last_modified_by"]
    ), (
        "Expected last_modified_by to be"
        f" '{updated_shift_data['metadata']['last_modified_by']}', but got"
        f" '{metadata['last_modified_by']}'"
    )

    mock_insert.assert_called_once()


def test_update_shift(existing_shift_data, updated_shift_data):

    # Expected shift data after the update
    expected_updated_shift = {**existing_shift_data, **updated_shift_data}

    # Patch ShiftService.update_shift directly to return the expected updated shift
    with patch(
        "ska_oso_slt_services.services.shift_service.ShiftService.update_shift",
        return_value=[expected_updated_shift],  # Return as a list for consistency
    ):
        # Send PUT request
        response = client.put(
            f"{API_PREFIX}/shifts/update/{existing_shift_data['shift_id']}",
            json=updated_shift_data,
        )

    # Assert the response status code is OK
    assert (
        response.status_code == HTTPStatus.OK
    ), f"Unexpected status code: {response.status_code}"

    # Extract and assert the updated response content
    updated_shift_response = response.json()

    # Check if the response is a tuple with a list and status code
    if (
        isinstance(updated_shift_response, list)
        and len(updated_shift_response) == 2
        and isinstance(updated_shift_response[1], int)
    ):
        updated_shift_response = updated_shift_response[
            0
        ]  # Extract the actual data from the tuple

    # Check if the data is wrapped in another list
    if isinstance(updated_shift_response, list):
        updated_shift_response = updated_shift_response[0]

    assert updated_shift_response["shift_id"] == existing_shift_data["shift_id"]
    assert (
        updated_shift_response["shift_operator"] == updated_shift_data["shift_operator"]
    )
    assert updated_shift_response["annotations"] == updated_shift_data["annotations"]
    assert updated_shift_response["comments"] == updated_shift_data["comments"]


def test_update_shift_after_end():
    existing_shift = MagicMock()
    existing_shift.shift_id = "test-id-1"
    existing_shift.shift_start = get_datetime_for_timezone("UTC")
    existing_shift.shift_end = get_datetime_for_timezone("UTC")  # Shift has ended
    existing_shift.shift_operator = "test-operator"
    existing_shift.shift_logs = {
        "logs": [
            {
                "info": {},
                "source": "test",
                "log_time": get_datetime_for_timezone("UTC"),
            }
        ]
    }
    existing_shift.media = []
    existing_shift.annotations = "existing-annotation"
    existing_shift.comments = "existing-comment"
    existing_shift.created_by = "test-user"
    existing_shift.created_on = get_datetime_for_timezone("UTC")
    existing_shift.last_modified_by = "test-user"
    existing_shift.last_modified_on = get_datetime_for_timezone("UTC")

    with patch(
        "ska_oso_slt_services.services.shift_service.ShiftService.get_shift",
        return_value=existing_shift,
    ):
        invalid_update_data = {
            "shift_id": "test-id-1",
            "shift_start": "2024-09-14T16:49:54.889Z",
            "shift_operator": "new-operator",
            "annotations": "updated-annotation",
        }

        with pytest.raises(ShiftEndedException):
            client.put(
                f"{API_PREFIX}/shifts/update/test-id-1",
                json=invalid_update_data,
            )

        valid_update_data = {
            "shift_id": "test-id-1",
            "annotations": "updated-annotation",
            "shift_start": "2024-09-14T16:49:54.889Z",
        }

        with patch(
            "ska_oso_slt_services." "services.shift_service.ShiftService.update_shift",
            return_value={**existing_shift.__dict__, **valid_update_data},
        ):
            response = client.put(
                f"{API_PREFIX}/shifts/update/test-id-1",
                json=valid_update_data,
            )

        assert (
            response.status_code == 200
        ), "Expected status code 200 for valid update with annotations only"
        updated_shift = response.json()
        assert updated_shift[0]["annotations"] == valid_update_data["annotations"], (
            f"Expected annotations to be '{valid_update_data['annotations']}',"
            f" but got '{updated_shift[0]['annotations']}'"
        )


@patch(
    "ska_oso_slt_services.services.shift_service.ShiftService.get_shift_logs_comments"
)
def test_get_shift_log_comments(mock_get_shift_comments, shift_log_comment_data):
    # Prepare test data

    mock_get_shift_comments.return_value = shift_log_comment_data

    # Send a POST request to create a comment
    response = client.get(
        f"{API_PREFIX}/shift_log_comments?shift_id=test-shift-id&eb_id=string"
    )

    assert (
        response.status_code == 200
    ), f"Expected status code 200, but got {response.status_code}"


def test_update_shift_log_comment(shift_initial_comment_data):
    # Existing comment data with initial metadata
    current_time = get_datetime_for_timezone("UTC")

    # Updated comment data
    updated_comment_data = {
        "log_comment": "This is the updated comment",
        "operator_name": "updated_operator",
        "metadata": {
            "last_modified_by": "updated_operator",
            "last_modified_on": current_time.isoformat(),
        },
    }

    # Mock for the updated ShiftLogComment model instance
    mock_comment = MagicMock()
    mock_comment.log_comment = updated_comment_data["log_comment"]
    mock_comment.operator_name = updated_comment_data["operator_name"]
    mock_comment.shift_id = shift_initial_comment_data["shift_id"]
    mock_comment.eb_id = shift_initial_comment_data["eb_id"]
    # mock_comment.image = updated_comment_data["image"]
    mock_comment.metadata = {
        **shift_initial_comment_data["metadata"],
        **updated_comment_data["metadata"],
    }

    # Patch database access methods to return initial and updated data
    with (
        patch(
            "ska_oso_slt_services.data_access.postgres"
            ".execute_query.PostgresDataAccess.get",
            return_value=[
                shift_initial_comment_data
            ],  # Ensures get_shift_logs_comment returns data
        ),
        patch(
            "ska_oso_slt_services.data_access.postgres"
            ".execute_query.PostgresDataAccess.get_one",
            return_value=shift_initial_comment_data,  # Ensures individual
            # comment retrieval works
        ),
        patch(
            "ska_oso_slt_services.data_access.postgres"
            ".execute_query.PostgresDataAccess.update",
            return_value=mock_comment,  # Simulates successful update
        ),
    ):
        # Send a PUT request to update the comment
        comment_id = shift_initial_comment_data["id"]
        response = client.put(
            f"{API_PREFIX}/shift_log_comments/{comment_id}",
            json=updated_comment_data,
        )

    # Assertions
    assert (
        response.status_code == 200
    ), f"Expected status code 200, but got {response.status_code}"

    # Verify the response data matches the update
    updated_comment_response = response.json()[0]
    assert (
        updated_comment_response["log_comment"] == updated_comment_data["log_comment"]
    ), (
        f"Expected log_comment to be '{updated_comment_data['log_comment']}', but got "
        f"'{updated_comment_response['log_comment']}'"
    )
    assert (
        updated_comment_response["operator_name"]
        == updated_comment_data["operator_name"]
    ), (
        f"Expected operator_name to be '{updated_comment_data['operator_name']}',"
        f" but got "
        f"'{updated_comment_response['operator_name']}'"
    )

    # Verify metadata, inlining the normalization
    assert "metadata" in updated_comment_response, "Metadata is missing in the response"
    metadata = updated_comment_response["metadata"]

    # Inline normalization for datetime format comparison
    expected_last_modified_on = datetime.fromisoformat(
        updated_comment_data["metadata"]["last_modified_on"].replace("Z", "+00:00")
    ).isoformat()
    actual_last_modified_on = datetime.fromisoformat(
        metadata["last_modified_on"].replace("Z", "+00:00")
    ).isoformat()

    assert (
        metadata["last_modified_by"]
        == updated_comment_data["metadata"]["last_modified_by"]
    ), (
        f"Expected last_modified_by to be "
        f"'{updated_comment_data['metadata']['last_modified_by']}', but got "
        f"'{metadata['last_modified_by']}'"
    )
    assert actual_last_modified_on == expected_last_modified_on, (
        f"Expected last_modified_on to be '{expected_last_modified_on}', but got "
        f"'{actual_last_modified_on}'"
    )


def test_get_current_shift(current_shift_data):

    # Patch the database session to use our mock
    with patch(
        "ska_oso_slt_services.services." "shift_service.ShiftService.get_current_shift",
        return_value=current_shift_data,
    ):
        # Send a GET request to the endpoint
        response = client.get(f"{API_PREFIX}/current_shift")
    # Assert the response status code
    assert response.status_code == 200

    # Assert the response content
    retrieved_shift = response.json()
    assert retrieved_shift[0]["shift_id"] == "test-id"


@patch("ska_oso_slt_services.services.shift_service.ShiftService.create_shift_comment")
def test_create_shift_comments(mock_create_shift_comment, shift_comment_data):
    # Prepare test data

    mock_create_shift_comment.return_value = shift_comment_data[0]

    # Send a POST request to create a comment
    response = client.post(f"{API_PREFIX}/shift_comment", json=shift_comment_data[0])

    assert (
        response.status_code == 200
    ), f"Expected status code 200, but got {response.status_code}"

    created_comment = response.json()[0]

    assert created_comment["comment"] == shift_comment_data[0]["comment"], (
        f"Expected comment to be '{shift_comment_data[0]['comment']}'"
        f", but got '{created_comment['comment']}'"
    )

    # Add more assertions as needed
    assert "metadata" in created_comment, "Metadata is missing in the response"
    metadata = created_comment["metadata"]
    assert metadata["created_by"] == shift_comment_data[0]["metadata"]["created_by"], (
        f"Expected created_by to be '{shift_comment_data[0]['metadata']['created_by']}'"
        f", but got '{metadata['created_by']}'"
    )
    assert (
        metadata["last_modified_by"]
        == shift_comment_data[0]["metadata"]["last_modified_by"]
    ), (
        f"Expected last_modified_by to be"
        f" '{shift_comment_data[0]['metadata']['last_modified_by']}'"
        f", but got '{metadata['last_modified_by']}'"
    )

    # Verify that the mocked function was called with the correct arguments
    # mock_create_shift_comment.assert_called_once_with(comment_data)


@patch("ska_oso_slt_services.services.shift_service.ShiftService.get_shift_comments")
def test_get_shift_comments(mock_get_shift_comments, shift_comment_data):

    mock_get_shift_comments.return_value = shift_comment_data

    # Send a POST request to create a comment
    response = client.get(f"{API_PREFIX}/shift_comment?shift_id=test-shift-id")

    assert (
        response.status_code == 200
    ), f"Expected status code 200, but got {response.status_code}"

    created_comment = response.json()[0][0]
    assert created_comment["comment"] == shift_comment_data[0]["comment"], (
        f"Expected comment to be '{shift_comment_data[0]['comment']}',"
        f" but got '{created_comment['comment']}'"
    )

    # Add more assertions as needed
    assert "metadata" in created_comment, "Metadata is missing in the response"
    metadata = created_comment["metadata"]
    assert metadata["created_by"] == shift_comment_data[0]["metadata"]["created_by"], (
        f"Expected created_by to be "
        f"'{shift_comment_data[0]['metadata']['created_by']}',"
        f" but got '{metadata['created_by']}'"
    )
    assert (
        metadata["last_modified_by"]
        == shift_comment_data[0]["metadata"]["last_modified_by"]
    ), (
        f"Expected last_modified_by to be"
        f" '{shift_comment_data[0]['metadata']['last_modified_by']}'"
        f", but got '{metadata['last_modified_by']}'"
    )


@patch("ska_oso_slt_services.services.shift_service.ShiftService.update_shift_comments")
def test_update_shift_comments(mock_update_shift_comment, shift_comment_data):
    # Prepare test data
    data_to_be_updated = {"comment": "This is a test comment"}

    mock_update_shift_comment.return_value = shift_comment_data[0]

    # Send a POST request to create a comment
    response = client.put(f"{API_PREFIX}/shift_comment/1", json=data_to_be_updated)

    assert (
        response.status_code == 200
    ), f"Expected status code 200, but got {response.status_code}"

    created_comment = response.json()[0]
    assert created_comment["comment"] == data_to_be_updated["comment"], (
        f"Expected comment to be '{created_comment['comment']}',"
        f" but got '{created_comment['comment']}'"
    )


@patch("ska_oso_slt_services.services.shift_service.ShiftService.post_media")
@patch("ska_oso_slt_services.services.shift_service.ShiftService.get_shift")
def test_create_shift_comment_image(
    mock_get_shift, mock_shift_comment_image, shift_comment_image_data
):

    test_file = {"file": ("test_image.png", b"dummy image content", "image/png")}
    mock_shift_comment_image.return_value = shift_comment_image_data

    mock_shift_data = Mock(spec=Shift)
    mock_shift_data.shift_id = "shift-123"
    mock_shift_data.shift_operator = "John Doe"
    mock_get_shift.return_value = mock_shift_data
    # Send a POST request to the endpoint
    response = client.post(
        f"{API_PREFIX}/shift_comment/upload_image?shift_id=shift-20241111-2"
        "&shift_operator=test",
        files=test_file,
    )

    # Assertions
    assert (
        response.status_code == 200
    ), f"Expected status code 200, but got {response.status_code}"

    created_shift = response.json()
    assert (
        created_shift[0]["operator_name"] == shift_comment_image_data["operator_name"]
    ), (
        f"Expected operator_name to be '{shift_comment_image_data['operator_name']}'"
        ", but got"
        f" '{created_shift[0]['operator_name']}'"
    )
    assert created_shift[0]["shift_id"] == shift_comment_image_data["shift_id"], (
        f"Expected shift_id to be '{shift_comment_image_data['shift_id']}', but got"
        f" '{created_shift[0]['shift_id']}'"
    )


@patch("ska_oso_slt_services.services.shift_service.ShiftService.add_media")
def test_add_shift_comment_image(mock_shift_comment_image, shift_comment_image_data):
    # Prepare test data with metadata
    test_file = {"files": ("test_image.png", b"dummy image content", "image/png")}

    mock_shift_comment_image.return_value = shift_comment_image_data["image"]

    # Send a POST request to the endpoint
    response = client.put(f"{API_PREFIX}/shift_comment/upload_image/2", files=test_file)

    # Assertions
    assert (
        response.status_code == 200
    ), f"Expected status code 200, but got {response.status_code}"


@patch(
    "ska_oso_slt_services.services."
    "shift_comments_service.ShiftComments.get_media_for_comment"
)
def test_get_shift_comment_image(
    mock_shift_comment_image, get_shift_comment_image_data
):

    mock_shift_comment_image.return_value = get_shift_comment_image_data
    # Send a POST request to the endpoint
    response = client.get(f"{API_PREFIX}/shift_comment/download_images/3")

    # Assertions
    assert (
        response.status_code == 200
    ), f"Expected status code 200, but got {response.status_code}"


@patch("ska_oso_slt_services.services.shift_service.ShiftService.get_shift")
def test_get_shift(mock_get_shift_comments, shift_data):

    mock_get_shift_comments.return_value = shift_data

    # Send a POST request to create a comment
    response = client.get(f"{API_PREFIX}/shift?shift_id='shift-20241112-1'")

    assert (
        response.status_code == 200
    ), f"Expected status code 200, but got {response.status_code}"

    created_shift = response.json()[0][0]

    assert (
        created_shift["comments"][0]["comment"]
        == shift_data[0]["comments"][0]["comment"]
    )
    assert (
        created_shift["shift_logs"][0]["comments"][0]["log_comment"]
        == shift_data[0]["shift_logs"][0]["comments"][0]["log_comment"]
    )
    # Add more assertions as needed
    assert "metadata" in created_shift, "Metadata is missing in the response"
    metadata = created_shift["metadata"]
    assert metadata["created_by"] == shift_data[0]["metadata"]["created_by"], (
        f"Expected created_by to be '{shift_data[0]['metadata']['created_by']}',"
        f" but got '{metadata['created_by']}'"
    )
    assert (
        metadata["last_modified_by"] == shift_data[0]["metadata"]["last_modified_by"]
    ), (
        f"Expected last_modified_by to be"
        f" '{shift_data[0]['metadata']['last_modified_by']}'"
        f", but got '{metadata['last_modified_by']}'"
    )


@patch("ska_oso_slt_services.services.shift_service.ShiftService.get_shifts")
def test_get_shifts(mock_get_shift_log_comments, shift_history_data):

    mock_get_shift_log_comments.return_value = shift_history_data

    # Send a POST request to create a comment
    response = client.get(f"{API_PREFIX}/shifts?match_type=equals&sbi_status=Created")

    assert (
        response.status_code == 200
    ), f"Expected status code 200, but got {response.status_code}"

    created_shift = response.json()[0][0]

    assert (
        created_shift["comments"][0]["comment"]
        == shift_history_data[0]["comments"][0]["comment"]
    )
    assert (
        created_shift["shift_logs"][0]["comments"][0]["log_comment"]
        == shift_history_data[0]["shift_logs"][0]["comments"][0]["log_comment"]
    )
    # Add more assertions as needed
    assert "metadata" in created_shift, "Metadata is missing in the response"
    metadata = created_shift["metadata"]
    assert metadata["created_by"] == shift_history_data[0]["metadata"]["created_by"], (
        f"Expected created_by to be "
        f"'{shift_history_data[0]['metadata']['created_by']}',"
        f" but got '{metadata['created_by']}'"
    )
    assert (
        metadata["last_modified_by"]
        == shift_history_data[0]["metadata"]["last_modified_by"]
    ), (
        f"Expected last_modified_by to be"
        f" '{shift_history_data[0]['metadata']['last_modified_by']}'"
        f", but got '{metadata['last_modified_by']}'"
    )
    response = client.get(
        f"{API_PREFIX}/shifts?match_type=contains&sbi_id=sbi-t0001-20240822-00009"
    )
    assert (
        response.status_code == 200
    ), f"Expected status code 200, but got {response.status_code}"

    created_shift = response.json()[0][0]
    assert (
        created_shift["comments"][0]["comment"]
        == shift_history_data[0]["comments"][0]["comment"]
    )
    response = client.get(
        f"{API_PREFIX}/shifts?match_type=contains&eb_id=eb-t0001-20241022-00002"
    )
    assert (
        response.status_code == 200
    ), f"Expected status code 200, but got {response.status_code}"
    created_shift = response.json()[0][0]

    assert (
        created_shift["comments"][0]["comment"]
        == shift_history_data[0]["comments"][0]["comment"]
    )


@patch(
    "ska_oso_slt_services.services.shift_service.ShiftService.create_shift_logs_comment"
)
def test_create_shift_log_comment(mock_create_shift_comment, shift_log_comment_data):

    mock_create_shift_comment.return_value = shift_log_comment_data[0]

    # Send a POST request to create a comment
    response = client.post(
        f"{API_PREFIX}/shift_log_comments", json=shift_log_comment_data[0]
    )

    assert (
        response.status_code == 200
    ), f"Expected status code 200, but got {response.status_code}"

    created_comment = response.json()[0]
    assert created_comment["log_comment"] == shift_log_comment_data[0]["log_comment"], (
        f"Expected log_comment to be '{shift_log_comment_data[0]['log_comment']}',"
        "but got"
        f" '{created_comment['log_comment']}'"
    )
    assert (
        created_comment["operator_name"] == shift_log_comment_data[0]["operator_name"]
    ), (
        f"Expected operator_name to be '{shift_log_comment_data[0]['operator_name']}',"
        "but got"
        f" '{created_comment['operator_name']}'"
    )
    assert (
        created_comment["image"][0]["path"]
        == shift_log_comment_data[0]["image"][0]["path"]
    ), (
        f"Expected image path to be '{shift_log_comment_data[0]['image']['path']}',"
        "but got"
        f" '{created_comment['image']['path']}'"
    )

    # Verify metadata
    assert "metadata" in created_comment, "Metadata is missing in the response"
    metadata = created_comment["metadata"]

    assert (
        metadata["created_by"] == shift_log_comment_data[0]["metadata"]["created_by"]
    ), (
        f"Expected created_by to be "
        f"'{shift_log_comment_data[0]['metadata']['created_by']}'"
        f", but got '{metadata['created_by']}'"
    )

    assert (
        metadata["last_modified_by"]
        == shift_log_comment_data[0]["metadata"]["last_modified_by"]
    ), (
        "Expected last_modified_by to be"
        f" '{shift_log_comment_data[0]['metadata']['last_modified_by']}', but got"
        f" '{metadata['last_modified_by']}'"
    )


@patch("ska_oso_slt_services.services.shift_service.ShiftService.post_media")
@patch("ska_oso_slt_services.services.shift_service.ShiftService.get_shift")
def test_post_shift_log_comment_image(
    mock_get_shift, mock_shift_comment_image, shift_log_comment_image_data
):
    # Prepare test data with metadata
    test_file = {"file": ("test_image.png", b"dummy image content", "image/png")}

    mock_shift_comment_image.return_value = shift_log_comment_image_data
    mock_shift_data = Mock(spec=Shift)
    mock_shift_data.shift_id = "shift-123"
    mock_shift_data.shift_operator = "John Doe"
    mock_get_shift.return_value = mock_shift_data
    # Send a POST request to the endpoint
    response = client.post(
        f"{API_PREFIX}/shift_log_comments/upload_image?shift_id=shift-20241111-2"
        "&shift_operator=test&eb_id=test-id",
        files=test_file,
    )
    # Assertions
    assert (
        response.status_code == 200
    ), f"Expected status code 200, but got {response.status_code}"

    created_shift = response.json()
    assert (
        created_shift[0]["operator_name"]
        == shift_log_comment_image_data["operator_name"]
    ), (
        f"Expected operator_name to be "
        f"'{shift_log_comment_image_data['operator_name']}'"
        f", but got '{created_shift[0]['operator_name']}'"
    )

    assert created_shift[0]["shift_id"] == shift_log_comment_image_data["shift_id"], (
        f"Expected shift_id to be '{shift_log_comment_image_data['shift_id']}', but got"
        f" '{created_shift[0]['shift_id']}'"
    )


@patch(
    "ska_oso_slt_services.repository."
    "postgres_shift_repository.PostgresShiftRepository.get_media"
)
def test_get_shift_log_comment_image(
    mock_shift_comment_image, get_shift_comment_image_data
):

    mock_shift_comment_image.return_value = get_shift_comment_image_data

    # Send a POST request to the endpoint
    response = client.get(f"{API_PREFIX}/shift_log_comments/download_images/3")

    # Assertions
    assert (
        response.status_code == 200
    ), f"Expected status code 200, but got {response.status_code}"


@patch(
    "ska_oso_slt_services.services.shift_service.ShiftService.updated_shift_log_info"
)
def test_patch_shift_log_info_success(mock_update_shift, shift_patch_log_data):
    """Test successful update of shift log info."""

    # Configure mock to return the expected response
    mock_update_shift.return_value = shift_patch_log_data

    # Create test client
    client = TestClient(app)

    # Make request to the endpoint
    response = client.patch(
        f"{API_PREFIX}/shifts/patch/update_shift_log_info/shift-20241112-1"
    )

    # Assertions
    assert response.status_code == HTTPStatus.OK
    assert response.json()[0] == shift_patch_log_data

    # Verify mock was called with correct arguments
    mock_update_shift.assert_called_once_with(
        current_shift_id=shift_patch_log_data["shift_id"]
    )


@patch("ska_oso_slt_services.services.shift_service.ShiftService." "add_media")
def test_add_shift_log_comment_image(
    mock_shift_comment_image, shift_log_comment_image_data
):

    test_file = {"files": ("test_image.png", b"dummy image content", "image/png")}
    mock_shift_comment_image.return_value = shift_log_comment_image_data["image"]

    # Send a POST request to the endpoint
    response = client.put(
        f"{API_PREFIX}/shift_log_comments/upload_image/2",
        files=test_file,
    )
    # Assertions
    assert (
        response.status_code == 200
    ), f"Expected status code 200, but got {response.status_code}"<|MERGE_RESOLUTION|>--- conflicted
+++ resolved
@@ -21,20 +21,11 @@
 def test_create_shift(updated_shift_data):
     # Create a mock for the shift model
     mock_shift = MagicMock()
-<<<<<<< HEAD
-    mock_shift.shift_id = "sl-t0001-20241204-00004"
-    mock_shift.shift_operator = shift_data["shift_operator"]
-    mock_shift.created_by = shift_data["metadata"]["created_by"]
-    mock_shift.created_on = current_time
-    mock_shift.last_modified_by = shift_data["metadata"]["last_modified_by"]
-    mock_shift.last_modified_on = current_time
-=======
     mock_shift.shift_operator = updated_shift_data["shift_operator"]
     mock_shift.created_by = updated_shift_data["metadata"]["created_by"]
     mock_shift.created_on = updated_shift_data["metadata"]["created_on"]
     mock_shift.last_modified_by = updated_shift_data["metadata"]["last_modified_by"]
     mock_shift.last_modified_on = updated_shift_data["metadata"]["last_modified_on"]
->>>>>>> 9f4cc33b
 
     # Create a mock for the database session
     mock_db_session = MagicMock()
