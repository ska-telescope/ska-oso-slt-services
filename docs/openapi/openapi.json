{
  "openapi": "3.1.0",
  "info": {
    "title": "FastAPI",
    "version": "0.1.0"
  },
  "paths": {
    "/ska-oso-slt-services/slt/api/v0/shift": {
      "get": {
        "tags": [
          "Shifts"
        ],
        "summary": "Get a shift",
        "description": "Retrieve a specific shift by its ID.\n\nArgs:\n    shift_id (str): The unique identifier of the shift.\n\nRaises:\n    HTTPException: If the shift is not found.",
        "operationId": "get_shift_ska_oso_slt_services_slt_api_v0_shift_get",
        "parameters": [
          {
            "name": "shift_id",
            "in": "query",
            "required": false,
            "schema": {
              "anyOf": [
                {
                  "type": "string"
                },
                {
                  "type": "null"
                }
              ],
              "title": "Shift Id"
            }
          }
        ],
        "responses": {
          "200": {
            "description": "Successful Response",
            "content": {
              "application/json": {
                "schema": {},
                "example": [
                  {
                    "shift_id": "string",
                    "shift_start": "2024-11-08T11:11:24.549Z",
                    "shift_end": "2024-11-08T11:11:24.549Z",
                    "shift_operator": "string",
                    "annotations": "string",
                    "shift_logs": [
                      {
                        "info": {},
                        "source": "string",
                        "log_time": "2024-11-08T11:11:24.549Z"
                      }
                    ],
                    "metadata": {
                      "created_by": "string",
                      "created_on": "2024-11-08T11:11:24.549Z",
                      "last_modified_by": "string",
                      "last_modified_on": "2024-11-08T11:11:24.549Z"
                    }
                  }
                ]
              }
            }
          },
          "400": {
            "description": "Bad Request",
            "content": {
              "application/json": {
                "example": {
                  "message": "Invalid request parameters"
                }
              }
            }
          },
          "404": {
            "description": "Not Found",
            "content": {
              "application/json": {
                "example": {
                  "message": "Shift Not Found"
                }
              }
            }
          },
          "422": {
            "description": "Unprocessable Content",
            "content": {
              "application/json": {
                "example": {
                  "message": "Invalid Shift Id"
                }
              }
            }
          },
          "500": {
            "description": "Internal Server Error",
            "content": {
              "application/json": {
                "example": {
                  "message": "Internal server error occurred"
                }
              }
            }
          }
        }
      }
    },
    "/ska-oso-slt-services/slt/api/v0/shifts": {
      "get": {
        "tags": [
          "Shifts"
        ],
        "summary": "Retrieve shift data based on shift attributes like shift_id,match type and entity status",
        "description": "Retrieve all shifts.\nThis endpoint returns a list of all shifts in the system.",
        "operationId": "get_shifts_ska_oso_slt_services_slt_api_v0_shifts_get",
        "parameters": [
          {
            "name": "id",
            "in": "query",
            "required": false,
            "schema": {
              "anyOf": [
                {
                  "type": "integer"
                },
                {
                  "type": "null"
                }
              ],
              "title": "Id"
            }
          },
          {
            "name": "shift_id",
            "in": "query",
            "required": false,
            "schema": {
              "anyOf": [
                {
                  "type": "string"
                },
                {
                  "type": "null"
                }
              ],
              "title": "Shift Id"
            }
          },
          {
            "name": "shift_start",
            "in": "query",
            "required": false,
            "schema": {
              "anyOf": [
                {
                  "type": "string",
                  "format": "date-time"
                },
                {
                  "type": "null"
                }
              ],
              "title": "Shift Start"
            }
          },
          {
            "name": "shift_end",
            "in": "query",
            "required": false,
            "schema": {
              "anyOf": [
                {
                  "type": "string",
                  "format": "date-time"
                },
                {
                  "type": "null"
                }
              ],
              "title": "Shift End"
            }
          },
          {
            "name": "shift_operator",
            "in": "query",
            "required": false,
            "schema": {
              "anyOf": [
                {
                  "type": "string"
                },
                {
                  "type": "null"
                }
              ],
              "title": "Shift Operator"
            }
          },
          {
            "name": "match_type",
            "in": "query",
            "required": false,
            "schema": {
              "anyOf": [
                {
                  "$ref": "#/components/schemas/Filter"
                },
                {
                  "type": "null"
                }
              ],
              "title": "Match Type"
            }
          },
          {
            "name": "sbi_status",
            "in": "query",
            "required": false,
            "schema": {
              "anyOf": [
                {
                  "$ref": "#/components/schemas/SBIStatus"
                },
                {
                  "type": "null"
                }
              ],
              "title": "Sbi Status"
            }
          },
          {
            "name": "sbi_id",
            "in": "query",
            "required": false,
            "schema": {
              "anyOf": [
                {
                  "type": "string"
                },
                {
                  "type": "null"
                }
              ],
              "title": "Sbi Id"
            }
          },
          {
            "name": "eb_id",
            "in": "query",
            "required": false,
            "schema": {
              "anyOf": [
                {
                  "type": "string"
                },
                {
                  "type": "null"
                }
              ],
              "title": "Eb Id"
            }
          }
        ],
        "responses": {
          "200": {
            "description": "Successful Response",
            "content": {
              "application/json": {
                "schema": {},
                "example": [
                  [
                    {
                      "shift_id": "shift-1",
                      "shift_start": "2024-11-08T11:11:24.549Z",
                      "shift_end": "2024-11-08T11:11:24.549Z",
                      "shift_operator": "string",
                      "annotations": "string",
                      "shift_logs": [
                        {
                          "info": {},
                          "source": "string",
                          "log_time": "2024-11-08T11:11:24.549Z"
                        }
                      ],
                      "metadata": {
                        "created_by": "string",
                        "created_on": "2024-11-08T11:11:24.549Z",
                        "last_modified_by": "string",
                        "last_modified_on": "2024-11-08T11:11:24.549Z"
                      }
                    },
                    {
                      "shift_id": "shift-2",
                      "shift_start": "2024-11-08T11:11:24.549Z",
                      "shift_end": "2024-11-08T11:11:24.549Z",
                      "shift_operator": "string",
                      "annotations": "string",
                      "shift_logs": [
                        {
                          "info": {},
                          "source": "string",
                          "log_time": "2024-11-08T11:11:24.549Z"
                        }
                      ],
                      "metadata": {
                        "created_by": "string",
                        "created_on": "2024-11-08T11:11:24.549Z",
                        "last_modified_by": "string",
                        "last_modified_on": "2024-11-08T11:11:24.549Z"
                      }
                    }
                  ]
                ]
              }
            }
          },
          "400": {
            "description": "Bad Request",
            "content": {
              "application/json": {
                "example": {
                  "message": "Invalid request parameters"
                }
              }
            }
          },
          "404": {
            "description": "Not Found",
            "content": {
              "application/json": {
                "example": {
                  "message": "Shift Not Found"
                }
              }
            }
          },
          "422": {
            "description": "Unprocessable Content",
            "content": {
              "application/json": {
                "example": {
                  "type": "datetime_from_date_parsing",
                  "loc": [
                    "query",
                    "shift_start"
                  ],
                  "msg": "Input should be a valid datetime or date",
                  "input": "test",
                  "ctx": {
                    "error": "input is too short"
                  }
                }
              }
            }
          },
          "500": {
            "description": "Internal Server Error",
            "content": {
              "application/json": {
                "example": {
                  "message": "Internal server error occurred"
                }
              }
            }
          }
        }
      }
    },
    "/ska-oso-slt-services/slt/api/v0/shifts/create": {
      "post": {
        "tags": [
          "Shifts"
        ],
        "summary": "Create a new shift",
        "description": "Create a new shift.\n\nArgs:\n    shift (ShiftCreate): The shift data to create.\n\nReturns:\n    Shift: The created shift.",
        "operationId": "create_shift_ska_oso_slt_services_slt_api_v0_shifts_create_post",
        "requestBody": {
          "content": {
            "application/json": {
              "schema": {
                "$ref": "#/components/schemas/Shift"
              }
            }
          },
          "required": true
        },
        "responses": {
          "200": {
            "description": "Successful Response",
            "content": {
              "application/json": {
                "schema": {}
              }
            }
          },
          "201": {
            "description": "Shift Created Successfully",
            "content": {
              "application/json": {
                "example": [
                  {
                    "shift_id": "string",
                    "shift_start": "2024-11-08T11:11:24.549Z",
                    "shift_end": "2024-11-08T11:11:24.549Z",
                    "shift_operator": "string",
                    "annotations": "string",
                    "shift_logs": [
                      {
                        "info": {},
                        "source": "string",
                        "log_time": "2024-11-08T11:11:24.549Z"
                      }
                    ],
                    "metadata": {
                      "created_by": "string",
                      "created_on": "2024-11-08T11:11:24.549Z",
                      "last_modified_by": "string",
                      "last_modified_on": "2024-11-08T11:11:24.549Z"
                    }
                  }
                ]
              }
            }
          },
          "400": {
            "description": "Bad Request",
            "content": {
              "application/json": {
                "example": {
                  "message": "Invalid request parameters"
                }
              }
            }
          },
          "422": {
            "description": "Unprocessable Content",
            "content": {
              "application/json": {
                "example": {
                  "type": "datetime_from_date_parsing",
                  "loc": [
                    "query",
                    "shift_start"
                  ],
                  "msg": "Input should be a valid datetime or date",
                  "input": "test",
                  "ctx": {
                    "error": "input is too short"
                  }
                }
              }
            }
          },
          "500": {
            "description": "Internal Server Error",
            "content": {
              "application/json": {
                "example": {
                  "message": "Internal server error occurred"
                }
              }
            }
          }
        }
      }
    },
    "/ska-oso-slt-services/slt/api/v0/shifts/update/{shift_id}": {
      "put": {
        "tags": [
          "Shifts"
        ],
        "summary": "Update an existing shift",
        "description": "Update an existing shift.\n\nArgs:\n    shift_id (str): The unique identifier of the shift to update.\n    shift (ShiftUpdate): The updated shift data.\n\nRaises:\n    HTTPException: If the shift is not found.",
        "operationId": "update_shift_ska_oso_slt_services_slt_api_v0_shifts_update__shift_id__put",
        "parameters": [
          {
            "name": "shift_id",
            "in": "path",
            "required": true,
            "schema": {
              "type": "string",
              "title": "Shift Id"
            }
          }
        ],
        "requestBody": {
          "required": true,
          "content": {
            "application/json": {
              "schema": {
                "$ref": "#/components/schemas/Shift"
              }
            }
          }
        },
        "responses": {
          "200": {
            "description": "Successful Response",
            "content": {
              "application/json": {
                "schema": {},
                "example": [
                  {
                    "shift_id": "string",
                    "shift_start": "2024-11-08T11:11:24.549Z",
                    "shift_end": "2024-11-08T11:11:24.549Z",
                    "shift_operator": "string",
                    "annotations": "string",
                    "shift_logs": [
                      {
                        "info": {},
                        "source": "string",
                        "log_time": "2024-11-08T11:11:24.549Z"
                      }
                    ],
                    "metadata": {
                      "created_by": "string",
                      "created_on": "2024-11-08T11:11:24.549Z",
                      "last_modified_by": "string",
                      "last_modified_on": "2024-11-08T11:11:24.549Z"
                    }
                  }
                ]
              }
            }
          },
          "400": {
            "description": "Bad Request",
            "content": {
              "application/json": {
                "example": {
                  "message": "Invalid request parameters"
                }
              }
            }
          },
          "404": {
            "description": "Not Found",
            "content": {
              "application/json": {
                "example": {
                  "message": "Shift Not Found"
                }
              }
            }
          },
          "422": {
            "description": "Invalid Shift Id",
            "content": {
              "application/json": {
                "example": {
                  "message": "Invalid Shift Id"
                }
              }
            }
          },
          "500": {
            "description": "Internal Server Error",
            "content": {
              "application/json": {
                "example": {
                  "message": "Internal server error occurred"
                }
              }
            }
          }
        }
      }
    },
    "/ska-oso-slt-services/slt/api/v0/shift/end/{shift_id}": {
      "put": {
        "tags": [
          "shifts"
        ],
        "summary": "Update an existing shift",
        "description": "Update an existing shift end time.\n\nArgs:\n    shift_id (str): The unique identifier of the shift to update.\n    shift (Shift): The updated shift data.\n\nRaises:\n    HTTPException: If the shift is not found.",
        "operationId": "update_shift_end_time_ska_oso_slt_services_slt_api_v0_shift_end__shift_id__put",
        "parameters": [
          {
            "name": "shift_id",
            "in": "path",
            "required": true,
            "schema": {
              "type": "string",
              "title": "Shift Id"
            }
          }
        ],
        "requestBody": {
          "required": true,
          "content": {
            "application/json": {
              "schema": {
                "$ref": "#/components/schemas/Shift"
              }
            }
          }
        },
        "responses": {
          "200": {
            "description": "Successful Response",
            "content": {
              "application/json": {
                "schema": {},
                "example": [
                  {
                    "shift_id": "string",
                    "shift_start": "2024-11-08T11:11:24.549Z",
                    "shift_end": "2024-11-08T11:11:24.549Z",
                    "shift_operator": "string",
                    "annotations": "string",
                    "shift_logs": [
                      {
                        "info": {},
                        "source": "string",
                        "log_time": "2024-11-08T11:11:24.549Z"
                      }
                    ],
                    "metadata": {
                      "created_by": "string",
                      "created_on": "2024-11-08T11:11:24.549Z",
                      "last_modified_by": "string",
                      "last_modified_on": "2024-11-08T11:11:24.549Z"
                    }
                  }
                ]
              }
            }
          },
          "400": {
            "description": "Bad Request",
            "content": {
              "application/json": {
                "example": {
                  "message": "Invalid request parameters"
                }
              }
            }
          },
          "404": {
            "description": "Not Found",
            "content": {
              "application/json": {
                "example": {
                  "message": "Shift Not Found"
                }
              }
            }
          },
          "422": {
            "description": "Invalid Shift Id",
            "content": {
              "application/json": {
                "example": {
                  "message": "Invalid Shift Id"
                }
              }
            }
          },
          "500": {
            "description": "Internal Server Error",
            "content": {
              "application/json": {
                "example": {
                  "message": "Internal server error occurred"
                }
              }
            }
          }
        }
      }
    },
    "/ska-oso-slt-services/slt/api/v0/shift_log_comments": {
      "post": {
        "tags": [
          "Shift Log Comments"
        ],
        "summary": "Create a new shift log comment",
        "description": "Create a new shift.\n\nArgs:\n    shift (ShiftCreate): The shift data to create.\n\nReturns:\n    ShiftLogComment: The created shift log comment.",
        "operationId": "create_shift_log_comments_ska_oso_slt_services_slt_api_v0_shift_log_comments_post",
        "requestBody": {
          "required": true,
          "content": {
            "application/json": {
              "schema": {
                "$ref": "#/components/schemas/ShiftLogComment"
              }
            }
          }
        },
        "responses": {
          "200": {
            "description": "Successful Response",
            "content": {
              "application/json": {
                "schema": {}
              }
            }
          },
          "201": {
            "description": "Shift Log Comments Created Successfully",
            "content": {
              "application/json": {
                "example": [
                  {
                    "log_comment": "string",
                    "operator_name": "string",
                    "shift_id": "string",
                    "image": {
                      "path": "string",
                      "timestamp": "2024-11-09T14:44:25.996Z"
                    },
                    "eb_id": "string",
                    "metadata": {
                      "created_by": "string",
                      "created_on": "2024-11-09T14:44:25.996Z",
                      "last_modified_by": "string",
                      "last_modified_on": "2024-11-09T14:44:25.996Z"
                    }
                  }
                ]
              }
            }
          },
          "400": {
            "description": "Bad Request",
            "content": {
              "application/json": {
                "example": {
                  "message": "Invalid request parameters"
                }
              }
            }
          },
          "422": {
            "description": "Unprocessable Content",
            "content": {
              "application/json": {
                "example": {
                  "type": "datetime_from_date_parsing",
                  "loc": [
                    "query",
                    "shift_start"
                  ],
                  "msg": "Input should be a valid datetime or date",
                  "input": "test",
                  "ctx": {
                    "error": "input is too short"
                  }
                }
              }
            }
          },
          "500": {
            "description": "Internal Server Error",
            "content": {
              "application/json": {
                "example": {
                  "message": "Internal server error occurred"
                }
              }
            }
          }
        }
      },
      "get": {
        "tags": [
          "Shift Log Comments"
        ],
        "summary": "Retrieve shift log comments based on shift ID and EB ID",
        "description": "Retrieve all shifts.\nThis endpoint returns a list of all shifts in the system.\n\nArgs:\n    shift_id(optional): Shift ID\n    eb_id(optional): EB ID\n\nReturns:\n    ShiftLogComment: Shift Log Comments match found",
        "operationId": "get_shift_log_comments_ska_oso_slt_services_slt_api_v0_shift_log_comments_get",
        "parameters": [
          {
            "name": "shift_id",
            "in": "query",
            "required": false,
            "schema": {
              "anyOf": [
                {
                  "type": "string"
                },
                {
                  "type": "null"
                }
              ],
              "title": "Shift Id"
            }
          },
          {
            "name": "eb_id",
            "in": "query",
            "required": false,
            "schema": {
              "anyOf": [
                {
                  "type": "string"
                },
                {
                  "type": "null"
                }
              ],
              "title": "Eb Id"
            }
          }
        ],
        "responses": {
          "200": {
            "description": "Successful Response",
            "content": {
              "application/json": {
                "schema": {},
                "example": [
                  {
                    "log_comment": "string",
                    "operator_name": "string",
                    "shift_id": "string",
                    "image": {
                      "path": "string",
                      "timestamp": "2024-11-09T14:44:25.996Z"
                    },
                    "eb_id": "string",
                    "metadata": {
                      "created_by": "string",
                      "created_on": "2024-11-09T14:44:25.996Z",
                      "last_modified_by": "string",
                      "last_modified_on": "2024-11-09T14:44:25.996Z"
                    }
                  }
                ]
              }
            }
          },
          "400": {
            "description": "Bad Request",
            "content": {
              "application/json": {
                "example": {
                  "message": "Invalid request parameters"
                }
              }
            }
          },
          "404": {
            "description": "Not Found",
            "content": {
              "application/json": {
                "example": {
                  "message": "Shift Not Found"
                }
              }
            }
          },
          "422": {
            "description": "Unprocessable Content",
            "content": {
              "application/json": {
                "example": {
                  "message": "Invalid Shift Id"
                }
              }
            }
          },
          "500": {
            "description": "Internal Server Error",
            "content": {
              "application/json": {
                "example": {
                  "message": "Internal server error occurred"
                }
              }
            }
          }
        }
      }
    },
    "/ska-oso-slt-services/slt/api/v0/shift_log_comments/{comment_id}": {
      "put": {
        "tags": [
          "Shift Log Comments"
        ],
        "summary": "Update an existing shift log comments",
        "description": "Update an existing shift log comment.\n\nArgs:\n    shift_id (str): The unique identifier of the shift to update.\n    shift_log_comment (ShiftLogComment): The updated shift log comment  data.\n\nRaises:\n    HTTPException: If the shift is not found.",
        "operationId": "update_shift_log_comments_ska_oso_slt_services_slt_api_v0_shift_log_comments__comment_id__put",
        "parameters": [
          {
            "name": "comment_id",
            "in": "path",
            "required": true,
            "schema": {
              "type": "string",
              "title": "Comment Id"
            }
          }
        ],
        "requestBody": {
          "required": true,
          "content": {
            "application/json": {
              "schema": {
                "$ref": "#/components/schemas/ShiftLogComment"
              }
            }
          }
        },
        "responses": {
          "200": {
            "description": "Successful Response",
            "content": {
              "application/json": {
                "schema": {},
                "example": [
                  {
                    "log_comment": "string",
                    "operator_name": "string",
                    "shift_id": "string",
                    "image": {
                      "path": "string",
                      "timestamp": "2024-11-09T14:44:25.996Z"
                    },
                    "eb_id": "string",
                    "metadata": {
                      "created_by": "string",
                      "created_on": "2024-11-09T14:44:25.996Z",
                      "last_modified_by": "string",
                      "last_modified_on": "2024-11-09T14:44:25.996Z"
                    }
                  }
                ]
              }
            }
          },
          "400": {
            "description": "Bad Request",
            "content": {
              "application/json": {
                "example": {
                  "message": "Invalid request parameters"
                }
              }
            }
          },
          "404": {
            "description": "Not Found",
            "content": {
              "application/json": {
                "example": {
                  "message": "Shift Not Found"
                }
              }
            }
          },
          "422": {
            "description": "Invalid Comment ID",
            "content": {
              "application/json": {
                "example": {
                  "message": "Invalid Comment Id"
                }
              }
            }
          },
          "500": {
            "description": "Internal Server Error",
            "content": {
              "application/json": {
                "example": {
                  "message": "Internal server error occurred"
                }
              }
            }
          }
        }
      }
    },
    "/ska-oso-slt-services/slt/api/v0/shift_log_comments/upload_image/{comment_id}": {
      "put": {
        "tags": [
          "Shift Log Comments"
        ],
        "summary": "Upload image for Shift log comment",
        "description": "Uploads FIle to s3 and updates the relevant Shift Log comment image with the URL\n\nArgs:\n    comment_id: Comment ID\n    file(s): File(s) to be uploaded\n\nReturns:\n     shift_log_comment (ShiftLogComment): The updated shift log comment  data.",
        "operationId": "update_shift_log_with_image_ska_oso_slt_services_slt_api_v0_shift_log_comments_upload_image__comment_id__put",
        "parameters": [
          {
            "name": "comment_id",
            "in": "path",
            "required": true,
            "schema": {
              "type": "integer",
              "title": "Comment Id"
            }
          }
        ],
        "requestBody": {
          "required": true,
          "content": {
            "multipart/form-data": {
              "schema": {
                "$ref": "#/components/schemas/Body_update_shift_log_with_image_ska_oso_slt_services_slt_api_v0_shift_log_comments_upload_image__comment_id__put"
              }
            }
          }
        },
        "responses": {
          "200": {
            "description": "Successful Response",
            "content": {
              "application/json": {
                "schema": {},
                "example": [
                  {
                    "path": "test_path",
                    "unique_id": "test_unique_id",
                    "timestamp": "2024-11-11T15:46:13.223618Z"
                  }
                ]
              }
            }
          },
          "400": {
            "description": "Bad Request",
            "content": {
              "application/json": {
                "example": {
                  "message": "Invalid request parameters"
                }
              }
            }
          },
          "404": {
            "description": "Not Found",
            "content": {
              "application/json": {
                "example": {
                  "message": "Comment ID Not Found"
                }
              }
            }
          },
          "422": {
            "description": "Unprocessable Content",
            "content": {
              "application/json": {
                "example": {
                  "message": "Invalid Comment Id"
                }
              }
            }
          },
          "500": {
            "description": "Internal Server Error",
            "content": {
              "application/json": {
                "example": {
                  "message": "Internal server error occurred"
                }
              }
            }
          }
        }
      }
    },
    "/ska-oso-slt-services/slt/api/v0/current_shift": {
      "get": {
        "tags": [
          "Shifts"
        ],
        "summary": "Get Current Shift",
        "description": "Retrieve the current active shift.\n\nThis endpoint returns the most recent shift based on the last modified or\ncreated time.\nIt does not require any input parameters and is used to retrieve the latest shift\nthat is currently active in the system.\n\nReturns:\n    Shift: The latest shift object in the system.\n    HTTPStatus: HTTP 200 OK on success.\n\nRaises:\n    HTTPException: If there is an issue retrieving the current shift\n     or if no shift is found.",
        "operationId": "get_current_shift_ska_oso_slt_services_slt_api_v0_current_shift_get",
        "responses": {
          "200": {
            "description": "Successful Response",
            "content": {
              "application/json": {
                "schema": {},
                "example": [
                  [
                    {
                      "shift_id": "shift-1",
                      "shift_start": "2024-11-08T11:11:24.549Z",
                      "shift_end": "2024-11-08T11:11:24.549Z",
                      "shift_operator": "string",
                      "annotations": "string",
                      "shift_logs": [
                        {
                          "info": {},
                          "source": "string",
                          "log_time": "2024-11-08T11:11:24.549Z"
                        }
                      ],
                      "metadata": {
                        "created_by": "string",
                        "created_on": "2024-11-08T11:11:24.549Z",
                        "last_modified_by": "string",
                        "last_modified_on": "2024-11-08T11:11:24.549Z"
                      }
                    },
                    {
                      "shift_id": "shift-2",
                      "shift_start": "2024-11-08T11:11:24.549Z",
                      "shift_end": "2024-11-08T11:11:24.549Z",
                      "shift_operator": "string",
                      "annotations": "string",
                      "shift_logs": [
                        {
                          "info": {},
                          "source": "string",
                          "log_time": "2024-11-08T11:11:24.549Z"
                        }
                      ],
                      "metadata": {
                        "created_by": "string",
                        "created_on": "2024-11-08T11:11:24.549Z",
                        "last_modified_by": "string",
                        "last_modified_on": "2024-11-08T11:11:24.549Z"
                      }
                    }
                  ]
                ]
              }
            }
          },
          "400": {
            "description": "Bad Request",
            "content": {
              "application/json": {
                "example": {
                  "message": "Invalid request parameters"
                }
              }
            }
          },
          "404": {
            "description": "Not Found",
            "content": {
              "application/json": {
                "example": {
                  "message": "Shift Not Found"
                }
              }
            }
          },
          "422": {
            "description": "Unprocessable Content",
            "content": {
              "application/json": {
                "example": {
                  "type": "datetime_from_date_parsing",
                  "loc": [
                    "query",
                    "shift_start"
                  ],
                  "msg": "Input should be a valid datetime or date",
                  "input": "test",
                  "ctx": {
                    "error": "input is too short"
                  }
                }
              }
            }
          },
          "500": {
            "description": "Internal Server Error",
            "content": {
              "application/json": {
                "example": {
                  "message": "Internal server error occurred"
                }
              }
            }
          }
        }
      }
    },
    "/ska-oso-slt-services/slt/api/v0/shifts/patch/update_shift_log_info/{shift_id}": {
      "patch": {
        "tags": [
          "Shifts"
        ],
        "summary": "Update Shift Log info",
        "description": "Partially update an existing shift.\n\nArgs:\n    shift_id (str): The unique identifier of the shift to update.\n    shift (ShiftUpdate): The partial shift data to update.\n\nRaises:\n    HTTPException: If the shift is not found.",
        "operationId": "patch_shift_log_info_ska_oso_slt_services_slt_api_v0_shifts_patch_update_shift_log_info__shift_id__patch",
        "parameters": [
          {
            "name": "shift_id",
            "in": "path",
            "required": true,
            "schema": {
              "anyOf": [
                {
                  "type": "string"
                },
                {
                  "type": "null"
                }
              ],
              "title": "Shift Id"
            }
          }
        ],
        "responses": {
          "200": {
            "description": "Successful Response",
            "content": {
              "application/json": {
                "schema": {},
                "example": [
                  {
                    "shift_id": "string",
                    "shift_start": "2024-11-08T11:11:24.549Z",
                    "shift_end": "2024-11-08T11:11:24.549Z",
                    "shift_operator": "string",
                    "annotations": "string",
                    "shift_logs": [
                      {
                        "info": [
                          {
                            "info": {
                              "eb_id": "eb-t0001-20240813-00010",
                              "interface": "https://schema.skao.int/ska-oso-pdm-eb/0.1",
                              "metadata": {
                                "created_by": "DefaultUser",
                                "created_on": "2024-08-13T06:59:22.909729Z",
                                "last_modified_by": "DefaultUser",
                                "last_modified_on": "2024-08-13T06:59:22.909729Z",
                                "version": 1
                              },
                              "request_responses": [
                                {
                                  "request": "ska_oso_scripting.functions.devicecontrol.release_all_resources",
                                  "request_args": {
                                    "kwargs": {
                                      "subarray_id": "1"
                                    }
                                  },
                                  "request_sent_at": "2022-09-23T15:43:53.971548Z",
                                  "response": {
                                    "result": "this is a result"
                                  },
                                  "response_received_at": "2022-09-23T15:43:53.971548Z",
                                  "status": "OK"
                                },
                                {
                                  "error": {
                                    "detail": "this is an error"
                                  },
                                  "request": "ska_oso_scripting.functions.devicecontrol.scan",
                                  "request_sent_at": "2022-09-23T15:43:53.971548Z",
                                  "status": "ERROR"
                                }
                              ],
                              "sbd_ref": "sbd-t0001-20240812-00001",
                              "sbd_version": 1,
                              "sbi_ref": "sbi-t0001-20240812-00002",
                              "sbi_status": "Created",
                              "telescope": "ska_mid"
                            },
                            "log_time": "2024-08-13T12:29:24.155159Z",
                            "source": "ODA"
                          },
                          {
                            "info": {
                              "eb_id": "eb-t0001-20240813-00009",
                              "interface": "https://schema.skao.int/ska-oso-pdm-eb/0.1",
                              "metadata": {
                                "created_by": "DefaultUser",
                                "created_on": "2024-08-13T06:58:45.693863Z",
                                "last_modified_by": "DefaultUser",
                                "last_modified_on": "2024-08-13T06:58:45.693863Z",
                                "version": 1
                              },
                              "request_responses": [
                                {
                                  "request": "ska_oso_scripting.functions.devicecontrol.release_all_resources",
                                  "request_args": {
                                    "kwargs": {
                                      "subarray_id": "1"
                                    }
                                  },
                                  "request_sent_at": "2022-09-23T15:43:53.971548Z",
                                  "response": {
                                    "result": "this is a result"
                                  },
                                  "response_received_at": "2022-09-23T15:43:53.971548Z",
                                  "status": "OK"
                                },
                                {
                                  "error": {
                                    "detail": "this is an error"
                                  },
                                  "request": "ska_oso_scripting.functions.devicecontrol.scan",
                                  "request_sent_at": "2022-09-23T15:43:53.971548Z",
                                  "status": "ERROR"
                                }
                              ],
                              "sbd_ref": "sbd-t0001-20240812-00001",
                              "sbd_version": 1,
                              "sbi_ref": "sbi-t0001-20240812-00002",
                              "sbi_status": "Created",
                              "telescope": "ska_mid"
                            },
                            "log_time": "2024-08-13T12:28:49.104331Z",
                            "source": "ODA"
                          }
                        ],
                        "source": "string",
                        "log_time": "2024-11-08T11:11:24.549Z"
                      }
                    ],
                    "metadata": {
                      "created_by": "string",
                      "created_on": "2024-11-08T11:11:24.549Z",
                      "last_modified_by": "string",
                      "last_modified_on": "2024-11-08T11:11:24.549Z"
                    }
                  }
                ]
              }
            }
          },
          "400": {
            "description": "Bad Request",
            "content": {
              "application/json": {
                "example": {
                  "message": "Invalid request parameters"
                }
              }
            }
          },
          "422": {
            "description": "Unprocessable Content",
            "content": {
              "application/json": {
                "example": {
                  "message": "Invalid Shift Id"
                }
              }
            }
          },
          "500": {
            "description": "Internal Server Error",
            "content": {
              "application/json": {
                "example": {
                  "message": "Internal server error occurred"
                }
              }
            }
          }
        }
      }
    },
    "/ska-oso-slt-services/slt/api/v0/shift_comment": {
      "post": {
        "tags": [
          "Shift Comments"
        ],
        "summary": "Create a new shift comment",
        "description": "Create a new shift.\n\nArgs:\n    shift_comment (ShiftComment): The shift comment to create.\n\nReturns:\n    ShiftComment: The created shift comment.",
        "operationId": "create_shift_comments_ska_oso_slt_services_slt_api_v0_shift_comment_post",
        "requestBody": {
          "required": true,
          "content": {
            "application/json": {
              "schema": {
                "$ref": "#/components/schemas/ShiftComment"
              }
            }
          }
        },
        "responses": {
          "200": {
            "description": "Successful Response",
            "content": {
              "application/json": {
                "schema": {}
              }
            }
          },
          "201": {
            "description": "Shift Comments Created Successfully",
            "content": {
              "application/json": {
                "example": [
                  {
                    "id": 0,
                    "comment": "string",
                    "operator_name": "string",
                    "shift_id": "string",
                    "image": [
                      {
                        "path": "string",
                        "unique_id": "string",
                        "timestamp": "2024-11-15T10:01:58.822Z"
                      }
                    ],
                    "metadata": {
                      "created_by": "string",
                      "created_on": "2024-11-15T10:01:58.822Z",
                      "last_modified_by": "string",
                      "last_modified_on": "2024-11-15T10:01:58.822Z"
                    }
                  }
                ]
              }
            }
          },
          "400": {
            "description": "Bad Request",
            "content": {
              "application/json": {
                "example": {
                  "message": "Invalid request parameters"
                }
              }
            }
          },
          "404": {
            "description": "Invalid Shift Id",
            "content": {
              "application/json": {
                "example": {
                  "message": "Invalid Shift Id"
                }
              }
            }
          },
          "500": {
            "description": "Internal Server Error",
            "content": {
              "application/json": {
                "example": {
                  "message": "Internal server error occurred"
                }
              }
            }
          },
          "422": {
            "description": "Validation Error",
            "content": {
              "application/json": {
                "schema": {
                  "$ref": "#/components/schemas/HTTPValidationError"
                }
              }
            }
          }
        }
      },
      "get": {
        "tags": [
          "Shift Comments"
        ],
        "summary": "Retrieve shift comments based on shift ID and EB ID,",
        "description": "Retrieve all shifts.\nThis endpoint returns a list of all shifts in the system.\n\nArgs:\n    shift_id(optional): Shift ID\n\nReturns:\n    ShiftComment: Shift Comments match found",
        "operationId": "get_shift_comments_ska_oso_slt_services_slt_api_v0_shift_comment_get",
        "parameters": [
          {
            "name": "shift_id",
            "in": "query",
            "required": false,
            "schema": {
              "anyOf": [
                {
                  "type": "string"
                },
                {
                  "type": "null"
                }
              ],
              "title": "Shift Id"
            }
          }
        ],
        "responses": {
          "200": {
            "description": "Successful Response",
            "content": {
              "application/json": {
                "schema": {},
                "example": [
                  {
                    "id": 0,
                    "comment": "string",
                    "operator_name": "string",
                    "shift_id": "string",
                    "image": [
                      {
                        "path": "string",
                        "unique_id": "string",
                        "timestamp": "2024-11-15T10:01:58.822Z"
                      }
                    ],
                    "metadata": {
                      "created_by": "string",
                      "created_on": "2024-11-15T10:01:58.822Z",
                      "last_modified_by": "string",
                      "last_modified_on": "2024-11-15T10:01:58.822Z"
                    }
                  }
                ]
              }
            }
          },
          "400": {
            "description": "Bad Request",
            "content": {
              "application/json": {
                "example": {
                  "message": "Invalid request parameters"
                }
              }
            }
          },
          "404": {
            "description": "Invalid Shift Id",
            "content": {
              "application/json": {
                "example": {
                  "message": "No shifts log comments found for the given query."
                }
              }
            }
          },
          "500": {
            "description": "Internal Server Error",
            "content": {
              "application/json": {
                "example": {
                  "message": "Internal server error occurred"
                }
              }
            }
          },
          "422": {
            "description": "Validation Error",
            "content": {
              "application/json": {
                "schema": {
                  "$ref": "#/components/schemas/HTTPValidationError"
                }
              }
            }
          }
        }
      }
    },
    "/ska-oso-slt-services/slt/api/v0/shift_comment/{comment_id}": {
      "put": {
        "tags": [
          "Shift Comments"
        ],
        "summary": "Update an existing shift",
        "description": "Update an existing shift comment.\n\nArgs:\n    comment_id (str): The unique identifier of the shift to update.\n    shift_comment (ShiftComment): The updated shift comment data.\n\nRaises:\n    HTTPException: If the shift is not found.",
        "operationId": "update_shift_comment_ska_oso_slt_services_slt_api_v0_shift_comment__comment_id__put",
        "parameters": [
          {
            "name": "comment_id",
            "in": "path",
            "required": true,
            "schema": {
              "type": "string",
              "title": "Comment Id"
            }
          }
        ],
        "requestBody": {
          "required": true,
          "content": {
            "application/json": {
              "schema": {
                "$ref": "#/components/schemas/ShiftComment"
              }
            }
          }
        },
        "responses": {
          "200": {
            "description": "Successful Response",
            "content": {
              "application/json": {
                "schema": {},
                "example": [
                  {
                    "id": 0,
                    "comment": "string",
                    "operator_name": "string",
                    "shift_id": "string",
                    "image": [
                      {
                        "path": "string",
                        "unique_id": "string",
                        "timestamp": "2024-11-15T10:01:58.822Z"
                      }
                    ],
                    "metadata": {
                      "created_by": "string",
                      "created_on": "2024-11-15T10:01:58.822Z",
                      "last_modified_by": "string",
                      "last_modified_on": "2024-11-15T10:01:58.822Z"
                    }
                  }
                ]
              }
            }
          },
          "400": {
            "description": "Bad Request",
            "content": {
              "application/json": {
                "example": {
                  "message": "Invalid request parameters"
                }
              }
            }
          },
          "404": {
            "description": "Invalid Comment ID",
            "content": {
              "application/json": {
                "example": {
                  "message": "Invalid Comment Id"
                }
              }
            }
          },
          "422": {
            "description": "Unprocessable Content",
            "content": {
              "application/json": {
                "example": {
                  "message": "Invalid Shift Id"
                }
              }
            }
          },
          "500": {
            "description": "Internal Server Error",
            "content": {
              "application/json": {
                "example": {
                  "message": "Internal server error occurred"
                }
              }
            }
          }
        }
      }
    },
    "/ska-oso-slt-services/slt/api/v0/shift_log_comments/upload_image": {
      "post": {
        "tags": [
          "Shift Log Comments"
        ],
        "summary": "Upload image for shift",
        "description": "Upload one or more image files for a specific shift.\n\nThis endpoint allows uploading multiple image files associated\nwith a particular shift identified by the shift_id.\n\nArgs:\n    shift_id (str): The unique identifier of the shift to update.\n    shift_operator (str): The shift operator name.\n    eb_id (str): The EB ID associated with the shift.\n    files (list[UploadFile]): A list of files to be uploaded.\n\nReturns:\n    list: A list containing elements:\n        - image_response: The media (image) data associated with the comment.\n        - HTTPStatus.OK: HTTP 200 status code indicating successful retrieval.",
        "operationId": "create_shift_log_media_ska_oso_slt_services_slt_api_v0_shift_log_comments_upload_image_post",
        "parameters": [
          {
            "name": "shift_id",
            "in": "query",
            "required": true,
            "schema": {
              "type": "string",
              "title": "Shift Id"
            }
          },
          {
            "name": "shift_operator",
            "in": "query",
            "required": true,
            "schema": {
              "type": "string",
              "title": "Shift Operator"
            }
          },
          {
            "name": "eb_id",
            "in": "query",
            "required": true,
            "schema": {
              "type": "string",
              "title": "Eb Id"
            }
          }
        ],
        "requestBody": {
          "required": true,
          "content": {
            "multipart/form-data": {
              "schema": {
                "$ref": "#/components/schemas/Body_create_shift_log_media_ska_oso_slt_services_slt_api_v0_shift_log_comments_upload_image_post"
              }
            }
          }
        },
        "responses": {
          "200": {
            "description": "Successful Response",
            "content": {
              "application/json": {
                "schema": {}
              }
            }
          },
          "201": {
            "description": "Image Uploaded Successfully",
            "content": {
              "application/json": {
                "example": [
                  {
                    "path": "test_path",
                    "unique_id": "test_unique_id",
                    "timestamp": "2024-11-11T15:46:13.223618Z"
                  }
                ]
              }
            }
          },
          "400": {
            "description": "Bad Request",
            "content": {
              "application/json": {
                "example": {
                  "message": "Invalid request parameters"
                }
              }
            }
          },
          "422": {
            "description": "Unprocessable Content",
            "content": {
              "application/json": {
                "example": {
                  "message": "Invalid Shift Id"
                }
              }
            }
          },
          "500": {
            "description": "Internal Server Error",
            "content": {
              "application/json": {
                "example": {
                  "message": "Internal server error occurred"
                }
              }
            }
          }
        }
      }
    },
    "/ska-oso-slt-services/slt/api/v0/shift_log_comments/download_images/{comment_id}": {
      "get": {
        "tags": [
          "Shift Log Comments"
        ],
        "summary": "download shift image",
        "description": "Retrieve media associated with a shift comment.\n\nArgs:\n    comment_id (Optional[int]): The unique identifier of the comment.\n        If None, returns all media.\n\nReturns:\n    tuple: A tuple containing:\n        - image_response: The media data from the shift service\n        - HTTPStatus.OK: HTTP 200 status code indicating successful retrieval",
        "operationId": "get_shift_log_media_ska_oso_slt_services_slt_api_v0_shift_log_comments_download_images__comment_id__get",
        "parameters": [
          {
            "name": "comment_id",
            "in": "path",
            "required": true,
            "schema": {
              "anyOf": [
                {
                  "type": "integer"
                },
                {
                  "type": "null"
                }
              ],
              "title": "Comment Id"
            }
          }
        ],
        "responses": {
          "200": {
            "description": "Successful Response",
            "content": {
              "application/json": {
                "schema": {},
                "example": [
                  {
                    "file_key": "test.jpeg",
                    "media_content": "test_media_content",
                    "content_type": "image/jpeg"
                  }
                ]
              }
            }
          },
          "400": {
            "description": "Bad Request",
            "content": {
              "application/json": {
                "example": {
                  "message": "Invalid request parameters"
                }
              }
            }
          },
          "404": {
            "description": "Not Found",
            "content": {
              "application/json": {
                "example": {
                  "message": "Comment ID Not Found"
                }
              }
            }
          },
          "422": {
            "description": "Unprocessable Content",
            "content": {
              "application/json": {
                "example": {
                  "message": "Invalid Comment Id"
                }
              }
            }
          },
          "500": {
            "description": "Internal Server Error",
            "content": {
              "application/json": {
                "example": {
                  "message": "Internal server error occurred"
                }
              }
            }
          }
        }
      }
    },
    "/ska-oso-slt-services/slt/api/v0/shift_comment/upload_image": {
      "post": {
        "tags": [
          "Shift Comments"
        ],
        "summary": "Upload image for shift",
        "description": "Create a new shift.\n\nArgs:\n    shift_id (str): The unique identifier of the shift to update.\n    shift_operator (str): The shift operator name.\n    file (list[UploadFile]): A list of files to be uploaded.\n\nReturns:\n    ShiftLogComment: The created shift log comment.",
        "operationId": "create_media_for_comment_ska_oso_slt_services_slt_api_v0_shift_comment_upload_image_post",
        "parameters": [
          {
            "name": "shift_id",
            "in": "query",
            "required": true,
            "schema": {
              "type": "string",
              "title": "Shift Id"
            }
          },
          {
            "name": "shift_operator",
            "in": "query",
            "required": true,
            "schema": {
              "type": "string",
              "title": "Shift Operator"
            }
          }
        ],
        "requestBody": {
          "required": true,
          "content": {
            "multipart/form-data": {
              "schema": {
                "$ref": "#/components/schemas/Body_create_media_for_comment_ska_oso_slt_services_slt_api_v0_shift_comment_upload_image_post"
              }
            }
          }
        },
        "responses": {
          "200": {
            "description": "Successful Response",
            "content": {
              "application/json": {
                "schema": {}
              }
            }
          },
          "201": {
            "description": "Image Uploaded Successfully",
            "content": {
              "application/json": {
                "example": [
                  {
                    "path": "test_path",
                    "unique_id": "test_unique_id",
                    "timestamp": "2024-11-11T15:46:13.223618Z"
                  }
                ]
              }
            }
          },
          "400": {
            "description": "Bad Request",
            "content": {
              "application/json": {
                "example": {
                  "message": "Invalid request parameters"
                }
              }
            }
          },
          "422": {
            "description": "Unprocessable Content",
            "content": {
              "application/json": {
                "example": {
                  "message": "Invalid Shift Id"
                }
              }
            }
          },
          "500": {
            "description": "Internal Server Error",
            "content": {
              "application/json": {
                "example": {
                  "message": "Internal server error occurred"
                }
              }
            }
          }
        }
      }
    },
    "/ska-oso-slt-services/slt/api/v0/shift_comment/upload_image/{comment_id}": {
      "put": {
        "tags": [
          "Shift Comments"
        ],
        "summary": "Upload image for shift",
        "description": "Upload one or more image files for a specific shift.\n\nThis endpoint allows uploading multiple image files associated\nwith a particular shift identified by the shift_id.\n\nArgs:\n    comment_id (Optional[int]): The unique identifier of the\n        comment to which the images will be associated.\n    files (list[UploadFile]): A list of files to be uploaded.\n        Each file should be an image. This parameter uses\n        FastAPI's File(...) for handling file uploads.\n\nReturns:\n    list: A list containing elements:\n        - image_response: The media (image) data associated with the comment.\n        - HTTPStatus.OK: HTTP 200 status code indicating successful retrieval.",
        "operationId": "add_media_to_comment_ska_oso_slt_services_slt_api_v0_shift_comment_upload_image__comment_id__put",
        "parameters": [
          {
            "name": "comment_id",
            "in": "path",
            "required": true,
            "schema": {
              "anyOf": [
                {
                  "type": "string"
                },
                {
                  "type": "null"
                }
              ],
              "title": "Comment Id"
            }
          }
        ],
        "requestBody": {
          "required": true,
          "content": {
            "multipart/form-data": {
              "schema": {
                "$ref": "#/components/schemas/Body_add_media_to_comment_ska_oso_slt_services_slt_api_v0_shift_comment_upload_image__comment_id__put"
              }
            }
          }
        },
        "responses": {
          "200": {
            "description": "Successful Response",
            "content": {
              "application/json": {
                "schema": {},
                "example": [
                  {
                    "path": "test_path",
                    "unique_id": "test_unique_id",
                    "timestamp": "2024-11-11T15:46:13.223618Z"
                  }
                ]
              }
            }
          },
          "400": {
            "description": "Bad Request",
            "content": {
              "application/json": {
                "example": {
                  "message": "Invalid request parameters"
                }
              }
            }
          },
          "404": {
            "description": "Not Found",
            "content": {
              "application/json": {
                "example": {
                  "message": "Comment ID Not Found"
                }
              }
            }
          },
          "422": {
            "description": "Unprocessable Content",
            "content": {
              "application/json": {
                "example": {
                  "message": "Invalid Comment Id"
                }
              }
            }
          },
          "500": {
            "description": "Internal Server Error",
            "content": {
              "application/json": {
                "example": {
                  "message": "Internal server error occurred"
                }
              }
            }
          }
        }
      }
    },
    "/ska-oso-slt-services/slt/api/v0/shift_comment/download_images/{comment_id}": {
      "get": {
        "tags": [
          "Shift Comments"
        ],
        "summary": "download shift image",
        "description": "Retrieve media associated with a shift comment.\n\nArgs:\n    comment_id (Optional[int]): The unique identifier of the comment.\n        If None, returns all media.\n\nReturns:\n    tuple: A tuple containing:\n        - image_response: The media data from the shift service\n        - HTTPStatus.OK: HTTP 200 status code indicating successful retrieval",
        "operationId": "get_media_for_comment_ska_oso_slt_services_slt_api_v0_shift_comment_download_images__comment_id__get",
        "parameters": [
          {
            "name": "comment_id",
            "in": "path",
            "required": true,
            "schema": {
              "anyOf": [
                {
                  "type": "integer"
                },
                {
                  "type": "null"
                }
              ],
              "title": "Comment Id"
            }
          }
        ],
        "responses": {
          "200": {
            "description": "Successful Response",
            "content": {
              "application/json": {
                "schema": {},
                "example": [
                  {
                    "file_key": "test.jpeg",
                    "media_content": "test_media_content",
                    "content_type": "image/jpeg"
                  }
                ]
              }
            }
          },
          "400": {
            "description": "Bad Request",
            "content": {
              "application/json": {
                "example": {
                  "message": "Invalid request parameters"
                }
              }
            }
          },
          "404": {
            "description": "Not Found",
            "content": {
              "application/json": {
                "example": {
                  "message": "Comment ID Not Found"
                }
              }
            }
          },
          "422": {
            "description": "Unprocessable Content",
            "content": {
              "application/json": {
                "example": {
                  "message": "Invalid Comment Id"
                }
              }
            }
          },
          "500": {
            "description": "Internal Server Error",
            "content": {
              "application/json": {
                "example": {
                  "message": "Internal server error occurred"
                }
              }
            }
          }
        }
      }
    },
    "/ska-oso-slt-services/slt/api/v0/shift_annotation": {
      "post": {
        "tags": [
          "Shift Annotations"
        ],
        "summary": "Create a new shift annotation",
        "description": "Create a new annotation.\n\nArgs:\n    shift_annotation (ShiftAnnotation): The shift annotation to create.\n\nReturns:\n    ShiftAnnotation: The created shift annotation.",
        "operationId": "create_shift_annotation_ska_oso_slt_services_slt_api_v0_shift_annotation_post",
        "requestBody": {
          "required": true,
          "content": {
            "application/json": {
              "schema": {
                "$ref": "#/components/schemas/ShiftAnnotation"
              }
            }
          }
        },
        "responses": {
          "200": {
            "description": "Successful Response",
            "content": {
              "application/json": {
                "schema": {},
                "example": [
                  {
                    "annotation": "string",
                    "user_name": "string",
                    "shift_id": "string",
                    "metadata": {
                      "created_by": "string",
                      "created_on": "2024-11-15T10:01:58.822Z",
                      "last_modified_by": "string",
                      "last_modified_on": "2024-11-15T10:01:58.822Z"
                    }
                  }
                ]
              }
            }
          },
          "400": {
            "description": "Bad Request",
            "content": {
              "application/json": {
                "example": {
                  "message": "Invalid request parameters"
                }
              }
            }
          },
          "404": {
            "description": "Invalid Shift Id",
            "content": {
              "application/json": {
                "example": {
                  "message": "Invalid Shift Id"
                }
              }
            }
          },
          "500": {
            "description": "Internal Server Error",
            "content": {
              "application/json": {
                "example": {
                  "message": "Internal server error occurred"
                }
              }
            }
          },
          "422": {
            "description": "Validation Error",
            "content": {
              "application/json": {
                "schema": {
                  "$ref": "#/components/schemas/HTTPValidationError"
                }
              }
            }
          }
        }
      },
      "get": {
        "tags": [
          "Shift Annotations"
        ],
        "summary": "Get Shift annotation",
        "description": "Get Annotation based on shift_id.\n\nArgs:\n    shift_id (str): The shift id to get.\n\nReturns:\n    ShiftAnnotation: The shift annotation.",
        "operationId": "get_shift_annotation_ska_oso_slt_services_slt_api_v0_shift_annotation_get",
        "parameters": [
          {
            "name": "shift_id",
            "in": "query",
            "required": true,
            "schema": {
              "type": "string",
              "title": "Shift Id"
            }
          }
        ],
        "responses": {
          "200": {
            "description": "Successful Response",
            "content": {
              "application/json": {
                "schema": {},
                "example": [
                  {
                    "annotation": "string",
                    "user_name": "string",
                    "shift_id": "string",
                    "metadata": {
                      "created_by": "string",
                      "created_on": "2024-11-15T10:01:58.822Z",
                      "last_modified_by": "string",
                      "last_modified_on": "2024-11-15T10:01:58.822Z"
                    }
                  }
                ]
              }
            }
          },
          "400": {
            "description": "Bad Request",
            "content": {
              "application/json": {
                "example": {
                  "message": "Invalid request parameters"
                }
              }
            }
          },
          "404": {
            "description": "Invalid Shift Id",
            "content": {
              "application/json": {
                "example": {
                  "message": "No shifts annotation found for the given query."
                }
              }
            }
          },
          "500": {
            "description": "Internal Server Error",
            "content": {
              "application/json": {
                "example": {
                  "message": "Internal server error occurred"
                }
              }
            }
          },
          "422": {
            "description": "Validation Error",
            "content": {
              "application/json": {
                "schema": {
                  "$ref": "#/components/schemas/HTTPValidationError"
                }
              }
            }
          }
        }
      }
    },
    "/ska-oso-slt-services/slt/api/v0/shift_annotation/{annotation_id}": {
      "put": {
        "tags": [
          "Shift Annotations"
        ],
        "summary": "Update an existing shift",
        "description": "Update an existing shift annotation.\n\nArgs:\n    annotation_id (str): The unique identifier of the shift to update.\n    shift_annotation (ShiftAnnotation): The updated shift annotation data.\n\nRaises:\n    HTTPException: If the shift is not found.",
        "operationId": "update_shift_annotations_ska_oso_slt_services_slt_api_v0_shift_annotation__annotation_id__put",
        "parameters": [
          {
            "name": "annotation_id",
            "in": "path",
            "required": true,
            "schema": {
              "type": "string",
              "title": "Annotation Id"
            }
          }
        ],
        "requestBody": {
          "required": true,
          "content": {
            "application/json": {
              "schema": {
                "$ref": "#/components/schemas/ShiftAnnotation"
              }
            }
          }
        },
        "responses": {
          "200": {
            "description": "Successful Response",
            "content": {
              "application/json": {
                "schema": {},
                "example": [
                  {
                    "annotation": "string",
<<<<<<< HEAD
                    "user_name": "string",
=======
                    "operator_name": "string",
>>>>>>> 53ccb90d
                    "shift_id": "string",
                    "metadata": {
                      "created_by": "string",
                      "created_on": "2024-11-15T10:01:58.822Z",
                      "last_modified_by": "string",
                      "last_modified_on": "2024-11-15T10:01:58.822Z"
                    }
                  }
                ]
              }
            }
          },
          "400": {
            "description": "Bad Request",
            "content": {
              "application/json": {
                "example": {
                  "message": "Invalid request parameters"
                }
              }
            }
          },
          "404": {
            "description": "Invalid Annotation ID",
            "content": {
              "application/json": {
                "example": {
                  "message": "Invalid Annotation Id"
                }
              }
            }
          },
          "422": {
            "description": "Unprocessable Content",
            "content": {
              "application/json": {
                "example": {
                  "message": "Invalid Shift Id"
                }
              }
            }
          },
          "500": {
            "description": "Internal Server Error",
            "content": {
              "application/json": {
                "example": {
                  "message": "Internal server error occurred"
                }
              }
            }
          }
        }
      }
    }
  },
  "components": {
    "schemas": {
      "Body_add_media_to_comment_ska_oso_slt_services_slt_api_v0_shift_comment_upload_image__comment_id__put": {
        "properties": {
          "files": {
            "items": {
              "type": "string",
              "format": "binary"
            },
            "type": "array",
            "title": "Files"
          }
        },
        "type": "object",
        "required": [
          "files"
        ],
        "title": "Body_add_media_to_comment_ska_oso_slt_services_slt_api_v0_shift_comment_upload_image__comment_id__put"
      },
      "Body_create_media_for_comment_ska_oso_slt_services_slt_api_v0_shift_comment_upload_image_post": {
        "properties": {
          "file": {
            "type": "string",
            "format": "binary",
            "title": "File"
          }
        },
        "type": "object",
        "required": [
          "file"
        ],
        "title": "Body_create_media_for_comment_ska_oso_slt_services_slt_api_v0_shift_comment_upload_image_post"
      },
      "Body_create_shift_log_media_ska_oso_slt_services_slt_api_v0_shift_log_comments_upload_image_post": {
        "properties": {
          "file": {
            "type": "string",
            "format": "binary",
            "title": "File"
          }
        },
        "type": "object",
        "required": [
          "file"
        ],
        "title": "Body_create_shift_log_media_ska_oso_slt_services_slt_api_v0_shift_log_comments_upload_image_post"
      },
      "Body_update_shift_log_with_image_ska_oso_slt_services_slt_api_v0_shift_log_comments_upload_image__comment_id__put": {
        "properties": {
          "files": {
            "items": {
              "type": "string",
              "format": "binary"
            },
            "type": "array",
            "title": "Files"
          }
        },
        "type": "object",
        "required": [
          "files"
        ],
        "title": "Body_update_shift_log_with_image_ska_oso_slt_services_slt_api_v0_shift_log_comments_upload_image__comment_id__put"
      },
      "Filter": {
        "type": "string",
        "enum": [
          "equals",
          "starts_with",
          "contains"
        ],
        "title": "Filter",
        "description": "Enum representing the different types of matching available for filtering shifts."
      },
      "HTTPValidationError": {
        "properties": {
          "detail": {
            "items": {
              "$ref": "#/components/schemas/ValidationError"
            },
            "type": "array",
            "title": "Detail"
          }
        },
        "type": "object",
        "title": "HTTPValidationError"
      },
      "Media": {
        "properties": {
          "path": {
            "anyOf": [
              {
                "type": "string"
              },
              {
                "type": "null"
              }
            ],
            "title": "Path"
          },
          "unique_id": {
            "anyOf": [
              {
                "type": "string"
              },
              {
                "type": "null"
              }
            ],
            "title": "Unique Id"
          },
          "timestamp": {
            "type": "string",
            "format": "date-time",
            "title": "Timestamp"
          }
        },
        "type": "object",
        "title": "Media",
        "description": "Represents media associated with a shift in the SLT Shift Log Tool.\n\n:param type Optional[str]: The type of media (e.g., image, video).\n:param path Optional[str]: The path to the media file."
      },
      "Metadata": {
        "properties": {
          "created_by": {
            "anyOf": [
              {
                "type": "string"
              },
              {
                "type": "null"
              }
            ],
            "title": "Created By"
          },
          "created_on": {
            "type": "string",
            "format": "date-time",
            "title": "Created On"
          },
          "last_modified_by": {
            "anyOf": [
              {
                "type": "string"
              },
              {
                "type": "null"
              }
            ],
            "title": "Last Modified By"
          },
          "last_modified_on": {
            "type": "string",
            "format": "date-time",
            "title": "Last Modified On"
          }
        },
        "type": "object",
        "title": "Metadata",
        "description": "Represents metadata about other entities."
      },
      "SBIStatus": {
        "type": "string",
        "enum": [
          "Created",
          "Executing",
          "Observed",
          "Failed"
        ],
        "title": "SBIStatus"
      },
      "Shift": {
        "properties": {
          "id": {
            "anyOf": [
              {
                "type": "integer"
              },
              {
                "type": "null"
              }
            ],
            "title": "Id"
          },
          "shift_id": {
            "anyOf": [
              {
                "type": "string"
              },
              {
                "type": "null"
              }
            ],
            "title": "Shift Id"
          },
          "shift_start": {
            "anyOf": [
              {
                "type": "string",
                "format": "date-time"
              },
              {
                "type": "null"
              }
            ],
            "title": "Shift Start"
          },
          "shift_end": {
            "anyOf": [
              {
                "type": "string",
                "format": "date-time"
              },
              {
                "type": "null"
              }
            ],
            "title": "Shift End"
          },
          "shift_operator": {
            "anyOf": [
              {
                "type": "string"
              },
              {
                "type": "null"
              }
            ],
            "title": "Shift Operator"
          },
          "shift_logs": {
            "anyOf": [
              {
                "items": {
                  "$ref": "#/components/schemas/ShiftLogs"
                },
                "type": "array"
              },
              {
                "type": "null"
              }
            ],
            "title": "Shift Logs"
          },
          "media": {
            "anyOf": [
              {
                "items": {
                  "$ref": "#/components/schemas/Media"
                },
                "type": "array"
              },
              {
                "type": "null"
              }
            ],
            "title": "Media"
          },
          "metadata": {
            "anyOf": [
              {
                "$ref": "#/components/schemas/Metadata"
              },
              {
                "type": "null"
              }
            ]
          },
          "comments": {
            "anyOf": [
              {
                "items": {
                  "$ref": "#/components/schemas/ShiftComment"
                },
                "type": "array"
              },
              {
                "type": "null"
              }
            ],
            "title": "Comments"
          },
          "annotations": {
            "anyOf": [
              {
                "items": {
                  "$ref": "#/components/schemas/ShiftAnnotation"
                },
                "type": "array"
              },
              {
                "type": "null"
              }
            ],
            "title": "Annotations"
          }
        },
        "type": "object",
        "title": "Shift",
        "description": "Represents a shift in the SLT Shift Log Tool.\n\n\n:param shift_logs Optional[List[ShiftLogs]]: The logs associated with the shift.\n:param media Optional[List[Media]]: The media associated with the shift.\n:param metadata Optional[Metadata]: Metadata contains shift additional info\nlike shift created_on, created_bye etc..."
<<<<<<< HEAD
=======
      },
      "ShiftAnnotation": {
        "properties": {
          "id": {
            "anyOf": [
              {
                "type": "integer"
              },
              {
                "type": "null"
              }
            ],
            "title": "Id"
          },
          "annotation": {
            "anyOf": [
              {
                "type": "string"
              },
              {
                "type": "null"
              }
            ],
            "title": "Annotation"
          },
          "operator_name": {
            "anyOf": [
              {
                "type": "string"
              },
              {
                "type": "null"
              }
            ],
            "title": "Operator Name"
          },
          "shift_id": {
            "anyOf": [
              {
                "type": "string"
              },
              {
                "type": "null"
              }
            ],
            "title": "Shift Id"
          },
          "metadata": {
            "anyOf": [
              {
                "$ref": "#/components/schemas/Metadata"
              },
              {
                "type": "null"
              }
            ]
          }
        },
        "type": "object",
        "title": "ShiftAnnotation",
        "description": "Represents a annotation associated with a shift in the Shift.\n\n:param annotation Optional[str]: The text of the annotation.\n:param operator_name Optional[str]: The name of the operator who made\n the annotation.\n:param shift_id Optional[str]: The unique identifier of the shift the annotation\n belongs to.\n:param metadata Optional[Metadata]: Metadata contains shift additional info\nlike shift created_on, created_by etc..."
>>>>>>> 53ccb90d
      },
      "ShiftComment": {
        "properties": {
          "id": {
            "anyOf": [
              {
                "type": "integer"
              },
              {
                "type": "null"
              }
            ],
            "title": "Id"
          },
          "comment": {
            "anyOf": [
              {
                "type": "string"
              },
              {
                "type": "null"
              }
            ],
            "title": "Comment"
          },
          "operator_name": {
            "anyOf": [
              {
                "type": "string"
              },
              {
                "type": "null"
              }
            ],
            "title": "Operator Name"
          },
          "shift_id": {
            "anyOf": [
              {
                "type": "string"
              },
              {
                "type": "null"
              }
            ],
            "title": "Shift Id"
          },
          "image": {
            "anyOf": [
              {
                "items": {
                  "$ref": "#/components/schemas/Media"
                },
                "type": "array"
              },
              {
                "type": "null"
              }
            ],
            "title": "Image"
          },
          "metadata": {
            "anyOf": [
              {
                "$ref": "#/components/schemas/Metadata"
              },
              {
                "type": "null"
              }
            ]
          }
        },
        "type": "object",
        "title": "ShiftComment",
        "description": "Represents a comment associated with a shift in the Shift.\n\n:param comment Optional[str]: The text of the comment.\n:param operator_name Optional[str]: The name of the operator who made the comment.\n:param shift_id Optional[str]: The unique identifier of the shift the comment\n belongs to.\n:param image Optional[List[Media]]: The image associated with the comment.\n:param metadata Optional[Metadata]: Metadata contains shift additional info\nlike shift created_on, created_by etc..."
      },
      "ShiftLogComment": {
        "properties": {
          "id": {
            "anyOf": [
              {
                "type": "integer"
              },
              {
                "type": "null"
              }
            ],
            "title": "Id"
          },
          "log_comment": {
            "anyOf": [
              {
                "type": "string"
              },
              {
                "type": "null"
              }
            ],
            "title": "Log Comment"
          },
          "operator_name": {
            "anyOf": [
              {
                "type": "string"
              },
              {
                "type": "null"
              }
            ],
            "title": "Operator Name"
          },
          "shift_id": {
            "anyOf": [
              {
                "type": "string"
              },
              {
                "type": "null"
              }
            ],
            "title": "Shift Id"
          },
          "image": {
            "anyOf": [
              {
                "items": {
                  "$ref": "#/components/schemas/Media"
                },
                "type": "array"
              },
              {
                "type": "null"
              }
            ],
            "title": "Image"
          },
          "eb_id": {
            "anyOf": [
              {
                "type": "string"
              },
              {
                "type": "null"
              }
            ],
            "title": "Eb Id"
          },
          "metadata": {
            "anyOf": [
              {
                "$ref": "#/components/schemas/Metadata"
              },
              {
                "type": "null"
              }
            ]
          }
        },
        "type": "object",
        "title": "ShiftLogComment",
        "description": "Represents a comment associated with a shift in the SLT Shift Log Tool.\n\n:param log_comment Optional[str]: The text of the comment.\n:param operator_name Optional[str]: The name of the operator who made the comment.\n:param shift_id Optional[str]: The unique identifier of the shift\n the comment belongs to.\n:param image Optional[List[Media]]: The image associated with the comment.\n:param eb_id Optional[str]: The unique identifier of the EB associated\n with the comment.\n:param metadata Optional[Metadata]: Metadata contains shift additional info\n like shift created_on, created_by etc..."
      },
      "ShiftLogs": {
        "properties": {
          "info": {
            "anyOf": [
              {
                "type": "object"
              },
              {
                "type": "null"
              }
            ],
            "title": "Info"
          },
          "source": {
            "anyOf": [
              {
                "type": "string"
              },
              {
                "type": "null"
              }
            ],
            "title": "Source"
          },
          "log_time": {
            "anyOf": [
              {
                "type": "string",
                "format": "date-time"
              },
              {
                "type": "null"
              }
            ],
            "title": "Log Time"
          },
          "comments": {
            "anyOf": [
              {
                "items": {
                  "$ref": "#/components/schemas/ShiftLogComment"
                },
                "type": "array"
              },
              {
                "type": "null"
              }
            ],
            "title": "Comments"
          }
        },
        "type": "object",
        "title": "ShiftLogs",
        "description": "Represents logs associated with a shift in the SLT Shift Log Tool.\n\n:param info Optional[dict]: Information about the log.\n:param source Optional[str]: The source of the log.\n:param log_time Optional[datetime]: The time the log was created."
      },
<<<<<<< HEAD
      "ShiftAnnotation": {
        "properties": {
          "id": {
            "anyOf": [
              {
                "type": "integer"
              },
              {
                "type": "null"
              }
            ],
            "title": "Id"
          },
          "annotation": {
            "anyOf": [
              {
                "type": "string"
              },
              {
                "type": "null"
              }
            ],
            "title": "Comment"
          },
          "user_name": {
            "anyOf": [
              {
                "type": "string"
              },
              {
                "type": "null"
              }
            ],
            "title": "Operator Name"
          },
          "shift_id": {
            "anyOf": [
              {
                "type": "string"
              },
              {
                "type": "null"
              }
            ],
            "title": "Shift Id"
          },
          "metadata": {
            "anyOf": [
              {
                "$ref": "#/components/schemas/Metadata"
              },
              {
                "type": "null"
              }
            ]
          }
        },
        "type": "object",
        "title": "ShiftAnnotation",
        "description": "Represents a annotation associated with a shift in the Shift.\n\n:param id Optional[int]: The unique identifier of the annotation.\n:param annotation Optional[str]: The text of the annotation.\n:param user_name Optional[str]: The name of the user who made the annotation.\n:param shift_id Optional[str]: The unique identifier of the shift the annotation\n belongs to.\n:param metadata Optional[Metadata]: Metadata contains shift additional info\nlike shift created_on, created_bye etc..."
      },
=======
>>>>>>> 53ccb90d
      "ValidationError": {
        "properties": {
          "loc": {
            "items": {
              "anyOf": [
                {
                  "type": "string"
                },
                {
                  "type": "integer"
                }
              ]
            },
            "type": "array",
            "title": "Location"
          },
          "msg": {
            "type": "string",
            "title": "Message"
          },
          "type": {
            "type": "string",
            "title": "Error Type"
          }
        },
        "type": "object",
        "required": [
          "loc",
          "msg",
          "type"
        ],
        "title": "ValidationError"
      }
    }
  }
}<|MERGE_RESOLUTION|>--- conflicted
+++ resolved
@@ -2315,11 +2315,7 @@
                 "example": [
                   {
                     "annotation": "string",
-<<<<<<< HEAD
                     "user_name": "string",
-=======
-                    "operator_name": "string",
->>>>>>> 53ccb90d
                     "shift_id": "string",
                     "metadata": {
                       "created_by": "string",
@@ -2674,9 +2670,7 @@
         },
         "type": "object",
         "title": "Shift",
-        "description": "Represents a shift in the SLT Shift Log Tool.\n\n\n:param shift_logs Optional[List[ShiftLogs]]: The logs associated with the shift.\n:param media Optional[List[Media]]: The media associated with the shift.\n:param metadata Optional[Metadata]: Metadata contains shift additional info\nlike shift created_on, created_bye etc..."
-<<<<<<< HEAD
-=======
+        "description": "Represents a shift in the SLT Shift Log Tool.\n\n\n:param shift_logs Optional[List[ShiftLogs]]: The logs associated with the shift.\n:param media Optional[List[Media]]: The media associated with the shift.\n:param metadata Optional[Metadataa]: Metadata contains shift additional info\nlike shift created_on, created_bye etc..."
       },
       "ShiftAnnotation": {
         "properties": {
@@ -2738,7 +2732,6 @@
         "type": "object",
         "title": "ShiftAnnotation",
         "description": "Represents a annotation associated with a shift in the Shift.\n\n:param annotation Optional[str]: The text of the annotation.\n:param operator_name Optional[str]: The name of the operator who made\n the annotation.\n:param shift_id Optional[str]: The unique identifier of the shift the annotation\n belongs to.\n:param metadata Optional[Metadata]: Metadata contains shift additional info\nlike shift created_on, created_by etc..."
->>>>>>> 53ccb90d
       },
       "ShiftComment": {
         "properties": {
@@ -2956,7 +2949,6 @@
         "title": "ShiftLogs",
         "description": "Represents logs associated with a shift in the SLT Shift Log Tool.\n\n:param info Optional[dict]: Information about the log.\n:param source Optional[str]: The source of the log.\n:param log_time Optional[datetime]: The time the log was created."
       },
-<<<<<<< HEAD
       "ShiftAnnotation": {
         "properties": {
           "id": {
@@ -3016,10 +3008,8 @@
         },
         "type": "object",
         "title": "ShiftAnnotation",
-        "description": "Represents a annotation associated with a shift in the Shift.\n\n:param id Optional[int]: The unique identifier of the annotation.\n:param annotation Optional[str]: The text of the annotation.\n:param user_name Optional[str]: The name of the user who made the annotation.\n:param shift_id Optional[str]: The unique identifier of the shift the annotation\n belongs to.\n:param metadata Optional[Metadata]: Metadata contains shift additional info\nlike shift created_on, created_bye etc..."
+        "description": "Represents a annotation associated with a shift in the Shift.\n\n:param id Optional[int]: The unique identifier of the annotation.\n:param annotation Optional[str]: The text of the annotation.\n:param operator_name Optional[str]: The name of the operator who made the annotation.\n:param shift_id Optional[str]: The unique identifier of the shift the annotation\n belongs to.\n:param metadata Optional[Metadata]: Metadata contains shift additional info\nlike shift created_on, created_bye etc..."
       },
-=======
->>>>>>> 53ccb90d
       "ValidationError": {
         "properties": {
           "loc": {
