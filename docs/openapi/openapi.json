--- conflicted
+++ resolved
@@ -1821,534 +1821,6 @@
                 }
               }
             }
-          },
-          "500": {
-            "description": "Internal Server Error",
-            "content": {
-              "application/json": {
-                "example": {
-                  "message": "Internal server error occurred"
-                }
-              }
-            }
-          }
-        }
-      }
-    },
-    "/ska-oso-slt-services/slt/api/v0/shift_annotation": {
-      "post": {
-        "tags": [
-          "Shift Annotations"
-        ],
-        "summary": "Create a new shift annotation",
-        "description": "Create a new annotation.\n\nArgs:\n    shift_annotation (ShiftAnnotation): The shift annotation to create.\n\nReturns:\n    ShiftAnnotation: The created shift annotation.",
-        "operationId": "create_shift_annotations_ska_oso_slt_services_slt_api_v0_shift_annotation_post",
-        "requestBody": {
-          "required": true,
-          "content": {
-            "application/json": {
-              "schema": {
-                "$ref": "#/components/schemas/ShiftAnnotation"
-              }
-            }
-          }
-        },
-        "responses": {
-          "201": {
-            "description": "Successful Response",
-            "content": {
-              "application/json": {
-                "schema": {},
-                "example": [
-                  {
-                    "id": 0,
-                    "annotation": "string",
-                    "operator_name": "string",
-                    "shift_id": "string",
-                    "metadata": {
-                      "created_by": "string",
-                      "created_on": "2024-11-15T10:01:58.822Z",
-                      "last_modified_by": "string",
-                      "last_modified_on": "2024-11-15T10:01:58.822Z"
-                    }
-                  }
-                ]
-              }
-            }
-          },
-          "400": {
-            "description": "Bad Request",
-            "content": {
-              "application/json": {
-                "example": {
-                  "message": "Invalid request parameters"
-                }
-              }
-            }
-          },
-          "404": {
-            "description": "Invalid Shift Id",
-            "content": {
-              "application/json": {
-                "example": {
-                  "message": "Invalid Shift Id"
-                }
-              }
-            }
-          },
-          "500": {
-            "description": "Internal Server Error",
-            "content": {
-              "application/json": {
-                "example": {
-                  "message": "Internal server error occurred"
-                }
-              }
-            }
-          }
-        }
-      },
-      "get": {
-        "tags": [
-          "Shift Annotations"
-        ],
-        "summary": "Retrieve shift annotations based on shift ID",
-        "description": "Retrieve all annotations.\nThis endpoint returns a list of all annotations in the system.\n\nArgs:\n    shift_id(optional): Shift ID\n\nReturns:\n    ShiftAnnotation: Shift Annotations match found",
-        "operationId": "get_shift_annotations_ska_oso_slt_services_slt_api_v0_shift_annotation_get",
-        "parameters": [
-          {
-            "name": "shift_id",
-            "in": "query",
-            "required": false,
-            "schema": {
-              "anyOf": [
-                {
-                  "type": "string"
-                },
-                {
-                  "type": "null"
-                }
-              ],
-              "title": "Shift Id"
-            }
-          }
-        ],
-        "responses": {
-          "200": {
-            "description": "Successful Response",
-            "content": {
-              "application/json": {
-                "schema": {},
-                "example": [
-                  {
-                    "id": 0,
-                    "annotation": "string",
-                    "operator_name": "string",
-                    "shift_id": "string",
-                    "metadata": {
-                      "created_by": "string",
-                      "created_on": "2024-11-15T10:01:58.822Z",
-                      "last_modified_by": "string",
-                      "last_modified_on": "2024-11-15T10:01:58.822Z"
-                    }
-                  }
-                ]
-              }
-            }
-          },
-          "400": {
-            "description": "Bad Request",
-            "content": {
-              "application/json": {
-                "example": {
-                  "message": "Invalid request parameters"
-                }
-              }
-            }
-          },
-          "404": {
-            "description": "Invalid Shift Id",
-            "content": {
-              "application/json": {
-                "example": {
-                  "message": "No shifts annotations found for the given query."
-                }
-              }
-            }
-          },
-          "422": {
-            "description": "Validation Error",
-            "content": {
-              "application/json": {
-                "schema": {
-                  "$ref": "#/components/schemas/HTTPValidationError"
-                }
-              }
-            }
-          },
-          "500": {
-            "description": "Internal Server Error",
-            "content": {
-              "application/json": {
-                "example": {
-                  "message": "Internal server error occurred"
-                }
-              }
-            }
-          }
-        }
-      }
-    },
-    "/ska-oso-slt-services/slt/api/v0/shift_annotation/{annotation_id}": {
-      "put": {
-        "tags": [
-          "Shift Annotations"
-        ],
-        "summary": "Update an existing shift annotation",
-        "description": "Update an existing shift annotation.\n\nArgs:\n    annotation_id (str): The unique identifier of the shift to update.\n    shift_annotation (ShiftAnnotation): The updated shift annotation data.\n\nRaises:\n    HTTPException: If the shift is not found.",
-        "operationId": "update_shift_annotations_ska_oso_slt_services_slt_api_v0_shift_annotation__annotation_id__put",
-        "parameters": [
-          {
-            "name": "annotation_id",
-            "in": "path",
-            "required": true,
-            "schema": {
-              "type": "string",
-              "title": "Annotation Id"
-            }
-          }
-        ],
-        "requestBody": {
-          "required": true,
-          "content": {
-            "application/json": {
-              "schema": {
-                "$ref": "#/components/schemas/ShiftAnnotation"
-              }
-            }
-          }
-        },
-        "responses": {
-          "200": {
-            "description": "Successful Response",
-            "content": {
-              "application/json": {
-                "schema": {},
-                "example": [
-                  {
-                    "id": 0,
-                    "comment": "string",
-                    "operator_name": "string",
-                    "shift_id": "string",
-                    "metadata": {
-                      "created_by": "string",
-                      "created_on": "2024-11-15T10:01:58.822Z",
-                      "last_modified_by": "string",
-                      "last_modified_on": "2024-11-15T10:01:58.822Z"
-                    }
-                  }
-                ]
-              }
-            }
-          },
-          "400": {
-            "description": "Bad Request",
-            "content": {
-              "application/json": {
-                "example": {
-                  "message": "Invalid request parameters"
-                }
-              }
-            }
-          },
-          "404": {
-            "description": "Invalid Annotation ID",
-            "content": {
-              "application/json": {
-                "example": {
-                  "message": "Invalid Annotation Id"
-                }
-              }
-            }
-          },
-          "422": {
-            "description": "Validation Error",
-            "content": {
-              "application/json": {
-                "schema": {
-                  "$ref": "#/components/schemas/HTTPValidationError"
-                }
-              }
-            }
-          },
-          "500": {
-            "description": "Internal Server Error",
-            "content": {
-              "application/json": {
-                "example": {
-                  "message": "Internal server error occurred"
-                }
-              }
-            }
-          }
-        }
-      }
-    },
-    "/ska-oso-slt-services/slt/api/v0/shift_annotation": {
-      "post": {
-        "tags": [
-          "Shift Annotations"
-        ],
-        "summary": "Create a new shift annotation",
-        "description": "Create a new annotation.\n\nArgs:\n    shift_annotation (ShiftAnnotation): The shift annotation to create.\n\nReturns:\n    ShiftAnnotation: The created shift annotation.",
-        "operationId": "create_shift_annotations_ska_oso_slt_services_slt_api_v0_shift_annotation_post",
-        "requestBody": {
-          "required": true,
-          "content": {
-            "application/json": {
-              "schema": {
-                "$ref": "#/components/schemas/ShiftAnnotation"
-              }
-            }
-          }
-        },
-        "responses": {
-          "201": {
-            "description": "Successful Response",
-            "content": {
-              "application/json": {
-                "schema": {},
-                "example": [
-                  {
-                    "id": 0,
-                    "annotation": "string",
-                    "operator_name": "string",
-                    "shift_id": "string",
-                    "metadata": {
-                      "created_by": "string",
-                      "created_on": "2024-11-15T10:01:58.822Z",
-                      "last_modified_by": "string",
-                      "last_modified_on": "2024-11-15T10:01:58.822Z"
-                    }
-                  }
-                ]
-              }
-            }
-          },
-          "400": {
-            "description": "Bad Request",
-            "content": {
-              "application/json": {
-                "example": {
-                  "message": "Invalid request parameters"
-                }
-              }
-            }
-          },
-          "404": {
-            "description": "Invalid Shift Id",
-            "content": {
-              "application/json": {
-                "example": {
-                  "message": "Invalid Shift Id"
-                }
-              }
-            }
-          },
-          "500": {
-            "description": "Internal Server Error",
-            "content": {
-              "application/json": {
-                "example": {
-                  "message": "Internal server error occurred"
-                }
-              }
-            }
-          }
-        }
-      },
-      "get": {
-        "tags": [
-          "Shift Annotations"
-        ],
-        "summary": "Retrieve shift annotations based on shift ID",
-        "description": "Retrieve all annotations.\nThis endpoint returns a list of all annotations in the system.\n\nArgs:\n    shift_id(optional): Shift ID\n\nReturns:\n    ShiftAnnotation: Shift Annotations match found",
-        "operationId": "get_shift_annotations_ska_oso_slt_services_slt_api_v0_shift_annotation_get",
-        "parameters": [
-          {
-            "name": "shift_id",
-            "in": "query",
-            "required": false,
-            "schema": {
-              "anyOf": [
-                {
-                  "type": "string"
-                },
-                {
-                  "type": "null"
-                }
-              ],
-              "title": "Shift Id"
-            }
-          }
-        ],
-        "responses": {
-          "200": {
-            "description": "Successful Response",
-            "content": {
-              "application/json": {
-                "schema": {},
-                "example": [
-                  {
-                    "id": 0,
-                    "annotation": "string",
-                    "operator_name": "string",
-                    "shift_id": "string",
-                    "metadata": {
-                      "created_by": "string",
-                      "created_on": "2024-11-15T10:01:58.822Z",
-                      "last_modified_by": "string",
-                      "last_modified_on": "2024-11-15T10:01:58.822Z"
-                    }
-                  }
-                ]
-              }
-            }
-          },
-          "400": {
-            "description": "Bad Request",
-            "content": {
-              "application/json": {
-                "example": {
-                  "message": "Invalid request parameters"
-                }
-              }
-            }
-          },
-          "404": {
-            "description": "Invalid Shift Id",
-            "content": {
-              "application/json": {
-                "example": {
-                  "message": "No shifts annotations found for the given query."
-                }
-              }
-            }
-          },
-          "422": {
-            "description": "Validation Error",
-            "content": {
-              "application/json": {
-                "schema": {
-                  "$ref": "#/components/schemas/HTTPValidationError"
-                }
-              }
-            }
-          },
-          "500": {
-            "description": "Internal Server Error",
-            "content": {
-              "application/json": {
-                "example": {
-                  "message": "Internal server error occurred"
-                }
-              }
-            }
-          }
-        }
-      }
-    },
-    "/ska-oso-slt-services/slt/api/v0/shift_annotation/{annotation_id}": {
-      "put": {
-        "tags": [
-          "Shift Annotations"
-        ],
-        "summary": "Update an existing shift annotation",
-        "description": "Update an existing shift annotation.\n\nArgs:\n    annotation_id (str): The unique identifier of the shift to update.\n    shift_annotation (ShiftAnnotation): The updated shift annotation data.\n\nRaises:\n    HTTPException: If the shift is not found.",
-        "operationId": "update_shift_annotations_ska_oso_slt_services_slt_api_v0_shift_annotation__annotation_id__put",
-        "parameters": [
-          {
-            "name": "annotation_id",
-            "in": "path",
-            "required": true,
-            "schema": {
-              "type": "string",
-              "title": "Annotation Id"
-            }
-          }
-        ],
-        "requestBody": {
-          "required": true,
-          "content": {
-            "application/json": {
-              "schema": {
-                "$ref": "#/components/schemas/ShiftAnnotation"
-              }
-            }
-          }
-        },
-        "responses": {
-          "200": {
-            "description": "Successful Response",
-            "content": {
-              "application/json": {
-                "schema": {},
-                "example": [
-                  {
-                    "id": 0,
-                    "comment": "string",
-                    "operator_name": "string",
-                    "shift_id": "string",
-                    "metadata": {
-                      "created_by": "string",
-                      "created_on": "2024-11-15T10:01:58.822Z",
-                      "last_modified_by": "string",
-                      "last_modified_on": "2024-11-15T10:01:58.822Z"
-                    }
-                  }
-                ]
-              }
-            }
-          },
-          "400": {
-            "description": "Bad Request",
-            "content": {
-              "application/json": {
-                "example": {
-                  "message": "Invalid request parameters"
-                }
-              }
-            }
-          },
-          "404": {
-            "description": "Invalid Annotation ID",
-            "content": {
-              "application/json": {
-                "example": {
-                  "message": "Invalid Annotation Id"
-                }
-              }
-            }
-          },
-          "422": {
-            "description": "Validation Error",
-            "content": {
-              "application/json": {
-                "schema": {
-                  "$ref": "#/components/schemas/HTTPValidationError"
-                }
-              }
-            }
-          },
-          "500": {
-            "description": "Internal Server Error",
-            "content": {
-              "application/json": {
-                "example": {
-                  "message": "Internal server error occurred"
-                }
-              }
-            }
           }
         }
       }
@@ -2861,11 +2333,7 @@
                 "type": "null"
               }
             ],
-<<<<<<< HEAD
             "title": "Comment"
-=======
-            "title": "Annotation"
->>>>>>> fe9d80ae
           },
           "operator_name": {
             "anyOf": [
