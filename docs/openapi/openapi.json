{
  "openapi": "3.1.0",
  "info": {
    "title": "FastAPI",
    "version": "0.1.0"
  },
  "paths": {
    "/ska-oso-slt-services/slt/api/v0/shift": {
      "get": {
        "tags": [
          "Shifts"
        ],
        "summary": "Get a shift",
        "description": "Retrieve a specific shift by its ID.\n\nArgs:\n    shift_id (str): The unique identifier of the shift.\n\nRaises:\n    HTTPException: If the shift is not found.",
        "operationId": "get_shift_ska_oso_slt_services_slt_api_v0_shift_get",
        "parameters": [
          {
            "name": "shift_id",
            "in": "query",
            "required": false,
            "schema": {
              "anyOf": [
                {
                  "type": "string"
                },
                {
                  "type": "null"
                }
              ],
              "title": "Shift Id"
            }
          }
        ],
        "responses": {
          "200": {
            "description": "Successful Response",
            "content": {
              "application/json": {
                "schema": {},
                "example": [
                  {
                    "shift_id": "string",
                    "shift_start": "2024-11-08T11:11:24.549Z",
                    "shift_end": "2024-11-08T11:11:24.549Z",
                    "shift_operator": "string",
                    "annotations": "string",
                    "shift_logs": [
                      {
                        "info": {},
                        "source": "string",
                        "log_time": "2024-11-08T11:11:24.549Z"
                      }
                    ],
                    "metadata": {
                      "created_by": "string",
                      "created_on": "2024-11-08T11:11:24.549Z",
                      "last_modified_by": "string",
                      "last_modified_on": "2024-11-08T11:11:24.549Z"
                    }
                  }
                ]
              }
            }
          },
          "400": {
            "description": "Bad Request",
            "content": {
              "application/json": {
                "example": {
                  "message": "Invalid request parameters"
                }
              }
            }
          },
          "404": {
            "description": "Not Found",
            "content": {
              "application/json": {
                "example": {
                  "message": "Shift Not Found"
                }
              }
            }
          },
          "422": {
            "description": "Unprocessable Content",
            "content": {
              "application/json": {
                "example": {
                  "message": "Invalid Shift Id"
                }
              }
            }
          },
          "500": {
            "description": "Internal Server Error",
            "content": {
              "application/json": {
                "example": {
                  "message": "Internal server error occurred"
                }
              }
            }
          }
        }
      }
    },
    "/ska-oso-slt-services/slt/api/v0/shifts": {
      "get": {
        "tags": [
          "Shifts"
        ],
        "summary": "Retrieve shift data based on shift attributes like shift_id,match type and entity status",
        "description": "Retrieve all shifts.\nThis endpoint returns a list of all shifts in the system.",
        "operationId": "get_shifts_ska_oso_slt_services_slt_api_v0_shifts_get",
        "parameters": [
          {
            "name": "id",
            "in": "query",
            "required": false,
            "schema": {
              "anyOf": [
                {
                  "type": "integer"
                },
                {
                  "type": "null"
                }
              ],
              "title": "Id"
            }
          },
          {
            "name": "shift_id",
            "in": "query",
            "required": false,
            "schema": {
              "anyOf": [
                {
                  "type": "string"
                },
                {
                  "type": "null"
                }
              ],
              "title": "Shift Id"
            }
          },
          {
            "name": "shift_start",
            "in": "query",
            "required": false,
            "schema": {
              "anyOf": [
                {
                  "type": "string",
                  "format": "date-time"
                },
                {
                  "type": "null"
                }
              ],
              "title": "Shift Start"
            }
          },
          {
            "name": "shift_end",
            "in": "query",
            "required": false,
            "schema": {
              "anyOf": [
                {
                  "type": "string",
                  "format": "date-time"
                },
                {
                  "type": "null"
                }
              ],
              "title": "Shift End"
            }
          },
          {
            "name": "shift_operator",
            "in": "query",
            "required": false,
            "schema": {
              "anyOf": [
                {
                  "type": "string"
                },
                {
                  "type": "null"
                }
              ],
              "title": "Shift Operator"
            }
          },
          {
            "name": "match_type",
            "in": "query",
            "required": false,
            "schema": {
              "anyOf": [
                {
                  "$ref": "#/components/schemas/Filter"
                },
                {
                  "type": "null"
                }
              ],
              "title": "Match Type"
            }
          },
          {
            "name": "sbi_status",
            "in": "query",
            "required": false,
            "schema": {
              "anyOf": [
                {
                  "$ref": "#/components/schemas/SBIStatus"
                },
                {
                  "type": "null"
                }
              ],
              "title": "Sbi Status"
            }
          },
          {
            "name": "sbi_id",
            "in": "query",
            "required": false,
            "schema": {
              "anyOf": [
                {
                  "type": "string"
                },
                {
                  "type": "null"
                }
              ],
              "title": "Sbi Id"
            }
          },
          {
            "name": "eb_id",
            "in": "query",
            "required": false,
            "schema": {
              "anyOf": [
                {
                  "type": "string"
                },
                {
                  "type": "null"
                }
              ],
              "title": "Eb Id"
            }
          }
        ],
        "responses": {
          "200": {
            "description": "Successful Response",
            "content": {
              "application/json": {
                "schema": {},
                "example": [
                  [
                    {
                      "shift_id": "shift-1",
                      "shift_start": "2024-11-08T11:11:24.549Z",
                      "shift_end": "2024-11-08T11:11:24.549Z",
                      "shift_operator": "string",
                      "annotations": "string",
                      "shift_logs": [
                        {
                          "info": {},
                          "source": "string",
                          "log_time": "2024-11-08T11:11:24.549Z"
                        }
                      ],
                      "metadata": {
                        "created_by": "string",
                        "created_on": "2024-11-08T11:11:24.549Z",
                        "last_modified_by": "string",
                        "last_modified_on": "2024-11-08T11:11:24.549Z"
                      }
                    },
                    {
                      "shift_id": "shift-2",
                      "shift_start": "2024-11-08T11:11:24.549Z",
                      "shift_end": "2024-11-08T11:11:24.549Z",
                      "shift_operator": "string",
                      "annotations": "string",
                      "shift_logs": [
                        {
                          "info": {},
                          "source": "string",
                          "log_time": "2024-11-08T11:11:24.549Z"
                        }
                      ],
                      "metadata": {
                        "created_by": "string",
                        "created_on": "2024-11-08T11:11:24.549Z",
                        "last_modified_by": "string",
                        "last_modified_on": "2024-11-08T11:11:24.549Z"
                      }
                    }
                  ]
                ]
              }
            }
          },
          "400": {
            "description": "Bad Request",
            "content": {
              "application/json": {
                "example": {
                  "message": "Invalid request parameters"
                }
              }
            }
          },
          "404": {
            "description": "Not Found",
            "content": {
              "application/json": {
                "example": {
                  "message": "Shift Not Found"
                }
              }
            }
          },
          "422": {
            "description": "Unprocessable Content",
            "content": {
              "application/json": {
                "example": {
                  "type": "datetime_from_date_parsing",
                  "loc": [
                    "query",
                    "shift_start"
                  ],
                  "msg": "Input should be a valid datetime or date",
                  "input": "test",
                  "ctx": {
                    "error": "input is too short"
                  }
                }
              }
            }
          },
          "500": {
            "description": "Internal Server Error",
            "content": {
              "application/json": {
                "example": {
                  "message": "Internal server error occurred"
                }
              }
            }
          }
        }
      }
    },
    "/ska-oso-slt-services/slt/api/v0/shifts/create": {
      "post": {
        "tags": [
          "Shifts"
        ],
        "summary": "Create a new shift",
        "description": "Create a new shift.\n\nArgs:\n    shift (ShiftCreate): The shift data to create.\n\nReturns:\n    Shift: The created shift.",
        "operationId": "create_shift_ska_oso_slt_services_slt_api_v0_shifts_create_post",
        "requestBody": {
          "content": {
            "application/json": {
              "schema": {
                "$ref": "#/components/schemas/Shift"
              }
            }
          },
          "required": true
        },
        "responses": {
          "200": {
            "description": "Successful Response",
            "content": {
              "application/json": {
                "schema": {}
              }
            }
          },
          "201": {
            "description": "Shift Created Successfully",
            "content": {
              "application/json": {
                "example": [
                  {
                    "shift_id": "string",
                    "shift_start": "2024-11-08T11:11:24.549Z",
                    "shift_end": "2024-11-08T11:11:24.549Z",
                    "shift_operator": "string",
                    "annotations": "string",
                    "shift_logs": [
                      {
                        "info": {},
                        "source": "string",
                        "log_time": "2024-11-08T11:11:24.549Z"
                      }
                    ],
                    "metadata": {
                      "created_by": "string",
                      "created_on": "2024-11-08T11:11:24.549Z",
                      "last_modified_by": "string",
                      "last_modified_on": "2024-11-08T11:11:24.549Z"
                    }
                  }
                ]
              }
            }
          },
          "400": {
            "description": "Bad Request",
            "content": {
              "application/json": {
                "example": {
                  "message": "Invalid request parameters"
                }
              }
            }
          },
          "422": {
            "description": "Unprocessable Content",
            "content": {
              "application/json": {
                "example": {
                  "type": "datetime_from_date_parsing",
                  "loc": [
                    "query",
                    "shift_start"
                  ],
                  "msg": "Input should be a valid datetime or date",
                  "input": "test",
                  "ctx": {
                    "error": "input is too short"
                  }
                }
              }
            }
          },
          "500": {
            "description": "Internal Server Error",
            "content": {
              "application/json": {
                "example": {
                  "message": "Internal server error occurred"
                }
              }
            }
          }
        }
      }
    },
    "/ska-oso-slt-services/slt/api/v0/shifts/update/{shift_id}": {
      "put": {
        "tags": [
          "Shifts"
        ],
        "summary": "Update an existing shift",
        "description": "Update an existing shift.\n\nArgs:\n    shift_id (str): The unique identifier of the shift to update.\n    shift (ShiftUpdate): The updated shift data.\n\nRaises:\n    HTTPException: If the shift is not found.",
        "operationId": "update_shift_ska_oso_slt_services_slt_api_v0_shifts_update__shift_id__put",
        "parameters": [
          {
            "name": "shift_id",
            "in": "path",
            "required": true,
            "schema": {
              "type": "string",
              "title": "Shift Id"
            }
          }
        ],
        "requestBody": {
          "required": true,
          "content": {
            "application/json": {
              "schema": {
                "$ref": "#/components/schemas/Shift"
              }
            }
          }
        },
        "responses": {
          "200": {
            "description": "Successful Response",
            "content": {
              "application/json": {
                "schema": {},
                "example": [
                  {
                    "shift_id": "string",
                    "shift_start": "2024-11-08T11:11:24.549Z",
                    "shift_end": "2024-11-08T11:11:24.549Z",
                    "shift_operator": "string",
                    "annotations": "string",
                    "shift_logs": [
                      {
                        "info": {},
                        "source": "string",
                        "log_time": "2024-11-08T11:11:24.549Z"
                      }
                    ],
                    "metadata": {
                      "created_by": "string",
                      "created_on": "2024-11-08T11:11:24.549Z",
                      "last_modified_by": "string",
                      "last_modified_on": "2024-11-08T11:11:24.549Z"
                    }
                  }
                ]
              }
            }
          },
          "400": {
            "description": "Bad Request",
            "content": {
              "application/json": {
                "example": {
                  "message": "Invalid request parameters"
                }
              }
            }
          },
          "404": {
            "description": "Not Found",
            "content": {
              "application/json": {
                "example": {
                  "message": "Shift Not Found"
                }
              }
            }
          },
          "422": {
            "description": "Invalid Shift Id",
            "content": {
              "application/json": {
                "example": {
                  "message": "Invalid Shift Id"
                }
              }
            }
          },
          "500": {
            "description": "Internal Server Error",
            "content": {
              "application/json": {
                "example": {
                  "message": "Internal server error occurred"
                }
              }
            }
          }
        }
      }
    },
    "/ska-oso-slt-services/slt/api/v0/shift/end/{shift_id}": {
      "put": {
        "tags": [
          "shifts"
        ],
        "summary": "Update an existing shift",
        "description": "Update an existing shift end time.\n\nArgs:\n    shift_id (str): The unique identifier of the shift to update.\n    shift (Shift): The updated shift data.\n\nRaises:\n    HTTPException: If the shift is not found.",
        "operationId": "update_shift_end_time_ska_oso_slt_services_slt_api_v0_shift_end__shift_id__put",
        "parameters": [
          {
            "name": "shift_id",
            "in": "path",
            "required": true,
            "schema": {
              "type": "string",
              "title": "Shift Id"
            }
          }
        ],
        "requestBody": {
          "required": true,
          "content": {
            "application/json": {
              "schema": {
                "$ref": "#/components/schemas/Shift"
              }
            }
          }
        },
        "responses": {
          "200": {
            "description": "Successful Response",
            "content": {
              "application/json": {
                "schema": {},
                "example": [
                  {
                    "shift_id": "string",
                    "shift_start": "2024-11-08T11:11:24.549Z",
                    "shift_end": "2024-11-08T11:11:24.549Z",
                    "shift_operator": "string",
                    "annotations": "string",
                    "shift_logs": [
                      {
                        "info": {},
                        "source": "string",
                        "log_time": "2024-11-08T11:11:24.549Z"
                      }
                    ],
                    "metadata": {
                      "created_by": "string",
                      "created_on": "2024-11-08T11:11:24.549Z",
                      "last_modified_by": "string",
                      "last_modified_on": "2024-11-08T11:11:24.549Z"
                    }
                  }
                ]
              }
            }
          },
          "400": {
            "description": "Bad Request",
            "content": {
              "application/json": {
                "example": {
                  "message": "Invalid request parameters"
                }
              }
            }
          },
          "404": {
            "description": "Not Found",
            "content": {
              "application/json": {
                "example": {
                  "message": "Shift Not Found"
                }
              }
            }
          },
          "422": {
            "description": "Invalid Shift Id",
            "content": {
              "application/json": {
                "example": {
                  "message": "Invalid Shift Id"
                }
              }
            }
          },
          "500": {
            "description": "Internal Server Error",
            "content": {
              "application/json": {
                "example": {
                  "message": "Internal server error occurred"
                }
              }
            }
          }
        }
      }
    },
    "/ska-oso-slt-services/slt/api/v0/shift_log_comments": {
      "post": {
        "tags": [
          "Shift Log Comments"
        ],
        "summary": "Create a new shift log comment",
        "description": "Create a new shift.\n\nArgs:\n    shift (ShiftCreate): The shift data to create.\n\nReturns:\n    ShiftLogComment: The created shift log comment.",
        "operationId": "create_shift_log_comments_ska_oso_slt_services_slt_api_v0_shift_log_comments_post",
        "requestBody": {
          "required": true,
          "content": {
            "application/json": {
              "schema": {
                "$ref": "#/components/schemas/ShiftLogComment"
              }
            }
          }
        },
        "responses": {
          "200": {
            "description": "Successful Response",
            "content": {
              "application/json": {
                "schema": {}
              }
            }
          },
          "201": {
            "description": "Shift Log Comments Created Successfully",
            "content": {
              "application/json": {
                "example": [
                  {
                    "log_comment": "string",
                    "operator_name": "string",
                    "shift_id": "string",
                    "image": {
                      "path": "string",
                      "timestamp": "2024-11-09T14:44:25.996Z"
                    },
                    "eb_id": "string",
                    "metadata": {
                      "created_by": "string",
                      "created_on": "2024-11-09T14:44:25.996Z",
                      "last_modified_by": "string",
                      "last_modified_on": "2024-11-09T14:44:25.996Z"
                    }
                  }
                ]
              }
            }
          },
          "400": {
            "description": "Bad Request",
            "content": {
              "application/json": {
                "example": {
                  "message": "Invalid request parameters"
                }
              }
            }
          },
          "422": {
            "description": "Unprocessable Content",
            "content": {
              "application/json": {
                "example": {
                  "type": "datetime_from_date_parsing",
                  "loc": [
                    "query",
                    "shift_start"
                  ],
                  "msg": "Input should be a valid datetime or date",
                  "input": "test",
                  "ctx": {
                    "error": "input is too short"
                  }
                }
              }
            }
          },
          "500": {
            "description": "Internal Server Error",
            "content": {
              "application/json": {
                "example": {
                  "message": "Internal server error occurred"
                }
              }
            }
          }
        }
      },
      "get": {
        "tags": [
          "Shift Log Comments"
        ],
        "summary": "Retrieve shift log comments based on shift ID and EB ID",
        "description": "Retrieve all shifts.\nThis endpoint returns a list of all shifts in the system.\n\nArgs:\n    shift_id(optional): Shift ID\n    eb_id(optional): EB ID\n\nReturns:\n    ShiftLogComment: Shift Log Comments match found",
        "operationId": "get_shift_log_comments_ska_oso_slt_services_slt_api_v0_shift_log_comments_get",
        "parameters": [
          {
            "name": "shift_id",
            "in": "query",
            "required": false,
            "schema": {
              "anyOf": [
                {
                  "type": "string"
                },
                {
                  "type": "null"
                }
              ],
              "title": "Shift Id"
            }
          },
          {
            "name": "eb_id",
            "in": "query",
            "required": false,
            "schema": {
              "anyOf": [
                {
                  "type": "string"
                },
                {
                  "type": "null"
                }
              ],
              "title": "Eb Id"
            }
          }
        ],
        "responses": {
          "200": {
            "description": "Successful Response",
            "content": {
              "application/json": {
                "schema": {},
                "example": [
                  {
                    "log_comment": "string",
                    "operator_name": "string",
                    "shift_id": "string",
                    "image": {
                      "path": "string",
                      "timestamp": "2024-11-09T14:44:25.996Z"
                    },
                    "eb_id": "string",
                    "metadata": {
                      "created_by": "string",
                      "created_on": "2024-11-09T14:44:25.996Z",
                      "last_modified_by": "string",
                      "last_modified_on": "2024-11-09T14:44:25.996Z"
                    }
                  }
                ]
              }
            }
          },
          "400": {
            "description": "Bad Request",
            "content": {
              "application/json": {
                "example": {
                  "message": "Invalid request parameters"
                }
              }
            }
          },
          "404": {
            "description": "Not Found",
            "content": {
              "application/json": {
                "example": {
                  "message": "Shift Not Found"
                }
              }
            }
          },
          "422": {
            "description": "Unprocessable Content",
            "content": {
              "application/json": {
                "example": {
                  "message": "Invalid Shift Id"
                }
              }
            }
          },
          "500": {
            "description": "Internal Server Error",
            "content": {
              "application/json": {
                "example": {
                  "message": "Internal server error occurred"
                }
              }
            }
          }
        }
      }
    },
    "/ska-oso-slt-services/slt/api/v0/shift_log_comments/{comment_id}": {
      "put": {
        "tags": [
          "Shift Log Comments"
        ],
        "summary": "Update an existing shift log comments",
        "description": "Update an existing shift log comment.\n\nArgs:\n    shift_id (str): The unique identifier of the shift to update.\n    shift_log_comment (ShiftLogComment): The updated shift log comment  data.\n\nRaises:\n    HTTPException: If the shift is not found.",
        "operationId": "update_shift_log_comments_ska_oso_slt_services_slt_api_v0_shift_log_comments__comment_id__put",
        "parameters": [
          {
            "name": "comment_id",
            "in": "path",
            "required": true,
            "schema": {
              "type": "string",
              "title": "Comment Id"
            }
          }
        ],
        "requestBody": {
          "required": true,
          "content": {
            "application/json": {
              "schema": {
                "$ref": "#/components/schemas/ShiftLogComment"
              }
            }
          }
        },
        "responses": {
          "200": {
            "description": "Successful Response",
            "content": {
              "application/json": {
                "schema": {},
                "example": [
                  {
                    "log_comment": "string",
                    "operator_name": "string",
                    "shift_id": "string",
                    "image": {
                      "path": "string",
                      "timestamp": "2024-11-09T14:44:25.996Z"
                    },
                    "eb_id": "string",
                    "metadata": {
                      "created_by": "string",
                      "created_on": "2024-11-09T14:44:25.996Z",
                      "last_modified_by": "string",
                      "last_modified_on": "2024-11-09T14:44:25.996Z"
                    }
                  }
                ]
              }
            }
          },
          "400": {
            "description": "Bad Request",
            "content": {
              "application/json": {
                "example": {
                  "message": "Invalid request parameters"
                }
              }
            }
          },
          "404": {
            "description": "Not Found",
            "content": {
              "application/json": {
                "example": {
                  "message": "Shift Not Found"
                }
              }
            }
          },
          "422": {
            "description": "Invalid Comment ID",
            "content": {
              "application/json": {
                "example": {
                  "message": "Invalid Comment Id"
                }
              }
            }
          },
          "500": {
            "description": "Internal Server Error",
            "content": {
              "application/json": {
                "example": {
                  "message": "Internal server error occurred"
                }
              }
            }
          }
        }
      }
    },
    "/ska-oso-slt-services/slt/api/v0/shift_log_comments/upload_image/{comment_id}": {
      "put": {
        "tags": [
          "Shift Log Comments"
        ],
        "summary": "Upload image for Shift log comment",
        "description": "Uploads FIle to s3 and updates the relevant Shift Log comment image with the URL\n\nArgs:\n    comment_id: Comment ID\n    file(s): File(s) to be uploaded\n\nReturns:\n     shift_log_comment (ShiftLogComment): The updated shift log comment  data.",
        "operationId": "update_shift_log_with_image_ska_oso_slt_services_slt_api_v0_shift_log_comments_upload_image__comment_id__put",
        "parameters": [
          {
            "name": "comment_id",
            "in": "path",
            "required": true,
            "schema": {
              "type": "integer",
              "title": "Comment Id"
            }
          }
        ],
        "requestBody": {
          "required": true,
          "content": {
            "multipart/form-data": {
              "schema": {
                "$ref": "#/components/schemas/Body_update_shift_log_with_image_ska_oso_slt_services_slt_api_v0_shift_log_comments_upload_image__comment_id__put"
              }
            }
          }
        },
        "responses": {
          "200": {
            "description": "Successful Response",
            "content": {
              "application/json": {
                "schema": {},
                "example": [
                  {
                    "path": "test_path",
                    "unique_id": "test_unique_id",
                    "timestamp": "2024-11-11T15:46:13.223618Z"
                  }
                ]
              }
            }
          },
          "400": {
            "description": "Bad Request",
            "content": {
              "application/json": {
                "example": {
                  "message": "Invalid request parameters"
                }
              }
            }
          },
          "404": {
            "description": "Not Found",
            "content": {
              "application/json": {
                "example": {
                  "message": "Comment ID Not Found"
                }
              }
            }
          },
          "422": {
            "description": "Unprocessable Content",
            "content": {
              "application/json": {
                "example": {
                  "message": "Invalid Comment Id"
                }
              }
            }
          },
          "500": {
            "description": "Internal Server Error",
            "content": {
              "application/json": {
                "example": {
                  "message": "Internal server error occurred"
                }
              }
            }
          }
        }
      }
    },
    "/ska-oso-slt-services/slt/api/v0/current_shift": {
      "get": {
        "tags": [
          "Shifts"
        ],
        "summary": "Get Current Shift",
        "description": "Retrieve the current active shift.\n\nThis endpoint returns the most recent shift based on the last modified or\ncreated time.\nIt does not require any input parameters and is used to retrieve the latest shift\nthat is currently active in the system.\n\nReturns:\n    Shift: The latest shift object in the system.\n    HTTPStatus: HTTP 200 OK on success.\n\nRaises:\n    HTTPException: If there is an issue retrieving the current shift\n     or if no shift is found.",
        "operationId": "get_current_shift_ska_oso_slt_services_slt_api_v0_current_shift_get",
        "responses": {
          "200": {
            "description": "Successful Response",
            "content": {
              "application/json": {
                "schema": {},
                "example": [
                  [
                    {
                      "shift_id": "shift-1",
                      "shift_start": "2024-11-08T11:11:24.549Z",
                      "shift_end": "2024-11-08T11:11:24.549Z",
                      "shift_operator": "string",
                      "annotations": "string",
                      "shift_logs": [
                        {
                          "info": {},
                          "source": "string",
                          "log_time": "2024-11-08T11:11:24.549Z"
                        }
                      ],
                      "metadata": {
                        "created_by": "string",
                        "created_on": "2024-11-08T11:11:24.549Z",
                        "last_modified_by": "string",
                        "last_modified_on": "2024-11-08T11:11:24.549Z"
                      }
                    },
                    {
                      "shift_id": "shift-2",
                      "shift_start": "2024-11-08T11:11:24.549Z",
                      "shift_end": "2024-11-08T11:11:24.549Z",
                      "shift_operator": "string",
                      "annotations": "string",
                      "shift_logs": [
                        {
                          "info": {},
                          "source": "string",
                          "log_time": "2024-11-08T11:11:24.549Z"
                        }
                      ],
                      "metadata": {
                        "created_by": "string",
                        "created_on": "2024-11-08T11:11:24.549Z",
                        "last_modified_by": "string",
                        "last_modified_on": "2024-11-08T11:11:24.549Z"
                      }
                    }
                  ]
                ]
              }
            }
          },
          "400": {
            "description": "Bad Request",
            "content": {
              "application/json": {
                "example": {
                  "message": "Invalid request parameters"
                }
              }
            }
          },
          "404": {
            "description": "Not Found",
            "content": {
              "application/json": {
                "example": {
                  "message": "Shift Not Found"
                }
              }
            }
          },
          "422": {
            "description": "Unprocessable Content",
            "content": {
              "application/json": {
                "example": {
                  "type": "datetime_from_date_parsing",
                  "loc": [
                    "query",
                    "shift_start"
                  ],
                  "msg": "Input should be a valid datetime or date",
                  "input": "test",
                  "ctx": {
                    "error": "input is too short"
                  }
                }
              }
            }
          },
          "500": {
            "description": "Internal Server Error",
            "content": {
              "application/json": {
                "example": {
                  "message": "Internal server error occurred"
                }
              }
            }
          }
        }
      }
    },
    "/ska-oso-slt-services/slt/api/v0/shifts/patch/update_shift_log_info/{shift_id}": {
      "patch": {
        "tags": [
          "Shifts"
        ],
        "summary": "Update Shift Log info",
        "description": "Partially update an existing shift.\n\nArgs:\n    shift_id (str): The unique identifier of the shift to update.\n    shift (ShiftUpdate): The partial shift data to update.\n\nRaises:\n    HTTPException: If the shift is not found.",
        "operationId": "patch_shift_log_info_ska_oso_slt_services_slt_api_v0_shifts_patch_update_shift_log_info__shift_id__patch",
        "parameters": [
          {
            "name": "shift_id",
            "in": "path",
            "required": true,
            "schema": {
              "anyOf": [
                {
                  "type": "string"
                },
                {
                  "type": "null"
                }
              ],
              "title": "Shift Id"
            }
          }
        ],
        "responses": {
          "200": {
            "description": "Successful Response",
            "content": {
              "application/json": {
                "schema": {},
                "example": [
                  {
                    "shift_id": "string",
                    "shift_start": "2024-11-08T11:11:24.549Z",
                    "shift_end": "2024-11-08T11:11:24.549Z",
                    "shift_operator": "string",
                    "annotations": "string",
                    "shift_logs": [
                      {
                        "info": [
                          {
                            "info": {
                              "eb_id": "eb-t0001-20240813-00010",
                              "interface": "https://schema.skao.int/ska-oso-pdm-eb/0.1",
                              "metadata": {
                                "created_by": "DefaultUser",
                                "created_on": "2024-08-13T06:59:22.909729Z",
                                "last_modified_by": "DefaultUser",
                                "last_modified_on": "2024-08-13T06:59:22.909729Z",
                                "version": 1
                              },
                              "request_responses": [
                                {
                                  "request": "ska_oso_scripting.functions.devicecontrol.release_all_resources",
                                  "request_args": {
                                    "kwargs": {
                                      "subarray_id": "1"
                                    }
                                  },
                                  "request_sent_at": "2022-09-23T15:43:53.971548Z",
                                  "response": {
                                    "result": "this is a result"
                                  },
                                  "response_received_at": "2022-09-23T15:43:53.971548Z",
                                  "status": "OK"
                                },
                                {
                                  "error": {
                                    "detail": "this is an error"
                                  },
                                  "request": "ska_oso_scripting.functions.devicecontrol.scan",
                                  "request_sent_at": "2022-09-23T15:43:53.971548Z",
                                  "status": "ERROR"
                                }
                              ],
                              "sbd_ref": "sbd-t0001-20240812-00001",
                              "sbd_version": 1,
                              "sbi_ref": "sbi-t0001-20240812-00002",
                              "sbi_status": "Created",
                              "telescope": "ska_mid"
                            },
                            "log_time": "2024-08-13T12:29:24.155159Z",
                            "source": "ODA"
                          },
                          {
                            "info": {
                              "eb_id": "eb-t0001-20240813-00009",
                              "interface": "https://schema.skao.int/ska-oso-pdm-eb/0.1",
                              "metadata": {
                                "created_by": "DefaultUser",
                                "created_on": "2024-08-13T06:58:45.693863Z",
                                "last_modified_by": "DefaultUser",
                                "last_modified_on": "2024-08-13T06:58:45.693863Z",
                                "version": 1
                              },
                              "request_responses": [
                                {
                                  "request": "ska_oso_scripting.functions.devicecontrol.release_all_resources",
                                  "request_args": {
                                    "kwargs": {
                                      "subarray_id": "1"
                                    }
                                  },
                                  "request_sent_at": "2022-09-23T15:43:53.971548Z",
                                  "response": {
                                    "result": "this is a result"
                                  },
                                  "response_received_at": "2022-09-23T15:43:53.971548Z",
                                  "status": "OK"
                                },
                                {
                                  "error": {
                                    "detail": "this is an error"
                                  },
                                  "request": "ska_oso_scripting.functions.devicecontrol.scan",
                                  "request_sent_at": "2022-09-23T15:43:53.971548Z",
                                  "status": "ERROR"
                                }
                              ],
                              "sbd_ref": "sbd-t0001-20240812-00001",
                              "sbd_version": 1,
                              "sbi_ref": "sbi-t0001-20240812-00002",
                              "sbi_status": "Created",
                              "telescope": "ska_mid"
                            },
                            "log_time": "2024-08-13T12:28:49.104331Z",
                            "source": "ODA"
                          }
                        ],
                        "source": "string",
                        "log_time": "2024-11-08T11:11:24.549Z"
                      }
                    ],
                    "metadata": {
                      "created_by": "string",
                      "created_on": "2024-11-08T11:11:24.549Z",
                      "last_modified_by": "string",
                      "last_modified_on": "2024-11-08T11:11:24.549Z"
                    }
                  }
                ]
              }
            }
          },
          "400": {
            "description": "Bad Request",
            "content": {
              "application/json": {
                "example": {
                  "message": "Invalid request parameters"
                }
              }
            }
          },
          "422": {
            "description": "Unprocessable Content",
            "content": {
              "application/json": {
                "example": {
                  "message": "Invalid Shift Id"
                }
              }
            }
          },
          "500": {
            "description": "Internal Server Error",
            "content": {
              "application/json": {
                "example": {
                  "message": "Internal server error occurred"
                }
              }
            }
          }
        }
      }
    },
    "/ska-oso-slt-services/slt/api/v0/shift_comment": {
      "post": {
        "tags": [
          "Shift Comments"
        ],
        "summary": "Create a new shift comment",
        "description": "Create a new shift.\n\nArgs:\n    shift_comment (ShiftComment): The shift comment to create.\n\nReturns:\n    ShiftComment: The created shift comment.",
        "operationId": "create_shift_comments_ska_oso_slt_services_slt_api_v0_shift_comment_post",
        "requestBody": {
          "required": true,
          "content": {
            "application/json": {
              "schema": {
                "$ref": "#/components/schemas/ShiftComment"
              }
            }
          }
        },
        "responses": {
          "200": {
            "description": "Successful Response",
            "content": {
              "application/json": {
                "schema": {}
              }
            }
          },
          "201": {
            "description": "Shift Comments Created Successfully",
            "content": {
              "application/json": {
                "example": [
                  {
                    "id": 0,
                    "comment": "string",
                    "operator_name": "string",
                    "shift_id": "string",
                    "image": [
                      {
                        "path": "string",
                        "unique_id": "string",
                        "timestamp": "2024-11-15T10:01:58.822Z"
                      }
                    ],
                    "metadata": {
                      "created_by": "string",
                      "created_on": "2024-11-15T10:01:58.822Z",
                      "last_modified_by": "string",
                      "last_modified_on": "2024-11-15T10:01:58.822Z"
                    }
                  }
                ]
              }
            }
          },
          "400": {
            "description": "Bad Request",
            "content": {
              "application/json": {
                "example": {
                  "message": "Invalid request parameters"
                }
              }
            }
          },
          "404": {
            "description": "Invalid Shift Id",
            "content": {
              "application/json": {
                "example": {
                  "message": "Invalid Shift Id"
                }
              }
            }
          },
          "500": {
            "description": "Internal Server Error",
            "content": {
              "application/json": {
                "example": {
                  "message": "Internal server error occurred"
                }
              }
            }
          },
          "422": {
            "description": "Validation Error",
            "content": {
              "application/json": {
                "schema": {
                  "$ref": "#/components/schemas/HTTPValidationError"
                }
              }
            }
          }
        }
      },
      "get": {
        "tags": [
          "Shift Comments"
        ],
        "summary": "Retrieve shift comments based on shift ID and EB ID,",
        "description": "Retrieve all shifts.\nThis endpoint returns a list of all shifts in the system.\n\nArgs:\n    shift_id(optional): Shift ID\n\nReturns:\n    ShiftComment: Shift Comments match found",
        "operationId": "get_shift_comments_ska_oso_slt_services_slt_api_v0_shift_comment_get",
        "parameters": [
          {
            "name": "shift_id",
            "in": "query",
            "required": false,
            "schema": {
              "anyOf": [
                {
                  "type": "string"
                },
                {
                  "type": "null"
                }
              ],
              "title": "Shift Id"
            }
          }
        ],
        "responses": {
          "200": {
            "description": "Successful Response",
            "content": {
              "application/json": {
                "schema": {},
                "example": [
                  {
                    "id": 0,
                    "comment": "string",
                    "operator_name": "string",
                    "shift_id": "string",
                    "image": [
                      {
                        "path": "string",
                        "unique_id": "string",
                        "timestamp": "2024-11-15T10:01:58.822Z"
                      }
                    ],
                    "metadata": {
                      "created_by": "string",
                      "created_on": "2024-11-15T10:01:58.822Z",
                      "last_modified_by": "string",
                      "last_modified_on": "2024-11-15T10:01:58.822Z"
                    }
                  }
                ]
              }
            }
          },
          "400": {
            "description": "Bad Request",
            "content": {
              "application/json": {
                "example": {
                  "message": "Invalid request parameters"
                }
              }
            }
          },
          "404": {
            "description": "Invalid Shift Id",
            "content": {
              "application/json": {
                "example": {
                  "message": "No shifts log comments found for the given query."
                }
              }
            }
          },
          "500": {
            "description": "Internal Server Error",
            "content": {
              "application/json": {
                "example": {
                  "message": "Internal server error occurred"
                }
              }
            }
          },
          "422": {
            "description": "Validation Error",
            "content": {
              "application/json": {
                "schema": {
                  "$ref": "#/components/schemas/HTTPValidationError"
                }
              }
            }
          }
        }
      }
    },
    "/ska-oso-slt-services/slt/api/v0/shift_comment/{comment_id}": {
      "put": {
        "tags": [
          "Shift Comments"
        ],
        "summary": "Update an existing shift",
        "description": "Update an existing shift comment.\n\nArgs:\n    comment_id (str): The unique identifier of the shift to update.\n    shift_comment (ShiftComment): The updated shift comment data.\n\nRaises:\n    HTTPException: If the shift is not found.",
        "operationId": "update_shift_comment_ska_oso_slt_services_slt_api_v0_shift_comment__comment_id__put",
        "parameters": [
          {
            "name": "comment_id",
            "in": "path",
            "required": true,
            "schema": {
              "type": "string",
              "title": "Comment Id"
            }
          }
        ],
        "requestBody": {
          "required": true,
          "content": {
            "application/json": {
              "schema": {
                "$ref": "#/components/schemas/ShiftComment"
              }
            }
          }
        },
        "responses": {
          "200": {
            "description": "Successful Response",
            "content": {
              "application/json": {
                "schema": {},
                "example": [
                  {
                    "id": 0,
                    "comment": "string",
                    "operator_name": "string",
                    "shift_id": "string",
                    "image": [
                      {
                        "path": "string",
                        "unique_id": "string",
                        "timestamp": "2024-11-15T10:01:58.822Z"
                      }
                    ],
                    "metadata": {
                      "created_by": "string",
                      "created_on": "2024-11-15T10:01:58.822Z",
                      "last_modified_by": "string",
                      "last_modified_on": "2024-11-15T10:01:58.822Z"
                    }
                  }
                ]
              }
            }
          },
          "400": {
            "description": "Bad Request",
            "content": {
              "application/json": {
                "example": {
                  "message": "Invalid request parameters"
                }
              }
            }
          },
          "404": {
            "description": "Invalid Comment ID",
            "content": {
              "application/json": {
                "example": {
                  "message": "Invalid Comment Id"
                }
              }
            }
          },
          "422": {
            "description": "Unprocessable Content",
            "content": {
              "application/json": {
                "example": {
                  "message": "Invalid Shift Id"
                }
              }
            }
          },
          "500": {
            "description": "Internal Server Error",
            "content": {
              "application/json": {
                "example": {
                  "message": "Internal server error occurred"
                }
              }
            }
          }
        }
      }
    },
    "/ska-oso-slt-services/slt/api/v0/shift_log_comments/upload_image": {
      "post": {
        "tags": [
          "Shift Log Comments"
        ],
        "summary": "Upload image for shift",
        "description": "Upload one or more image files for a specific shift.\n\nThis endpoint allows uploading multiple image files associated\nwith a particular shift identified by the shift_id.\n\nArgs:\n    shift_id (str): The unique identifier of the shift to update.\n    shift_operator (str): The shift operator name.\n    eb_id (str): The EB ID associated with the shift.\n    files (list[UploadFile]): A list of files to be uploaded.\n\nReturns:\n    list: A list containing elements:\n        - image_response: The media (image) data associated with the comment.\n        - HTTPStatus.OK: HTTP 200 status code indicating successful retrieval.",
        "operationId": "create_shift_log_media_ska_oso_slt_services_slt_api_v0_shift_log_comments_upload_image_post",
        "parameters": [
          {
            "name": "shift_id",
            "in": "query",
            "required": true,
            "schema": {
              "type": "string",
              "title": "Shift Id"
            }
          },
          {
            "name": "shift_operator",
            "in": "query",
            "required": true,
            "schema": {
              "type": "string",
              "title": "Shift Operator"
            }
          },
          {
            "name": "eb_id",
            "in": "query",
            "required": true,
            "schema": {
              "type": "string",
              "title": "Eb Id"
            }
          }
        ],
        "requestBody": {
          "required": true,
          "content": {
            "multipart/form-data": {
              "schema": {
                "$ref": "#/components/schemas/Body_create_shift_log_media_ska_oso_slt_services_slt_api_v0_shift_log_comments_upload_image_post"
              }
            }
          }
        },
        "responses": {
          "200": {
            "description": "Successful Response",
            "content": {
              "application/json": {
                "schema": {}
              }
            }
          },
          "201": {
            "description": "Image Uploaded Successfully",
            "content": {
              "application/json": {
                "example": [
                  {
                    "path": "test_path",
                    "unique_id": "test_unique_id",
                    "timestamp": "2024-11-11T15:46:13.223618Z"
                  }
                ]
              }
            }
          },
          "400": {
            "description": "Bad Request",
            "content": {
              "application/json": {
                "example": {
                  "message": "Invalid request parameters"
                }
              }
            }
          },
          "422": {
            "description": "Unprocessable Content",
            "content": {
              "application/json": {
                "example": {
                  "message": "Invalid Shift Id"
                }
              }
            }
          },
          "500": {
            "description": "Internal Server Error",
            "content": {
              "application/json": {
                "example": {
                  "message": "Internal server error occurred"
                }
              }
            }
          }
        }
      }
    },
    "/ska-oso-slt-services/slt/api/v0/shift_log_comments/download_images/{comment_id}": {
      "get": {
        "tags": [
          "Shift Log Comments"
        ],
        "summary": "download shift image",
        "description": "Retrieve media associated with a shift comment.\n\nArgs:\n    comment_id (Optional[int]): The unique identifier of the comment.\n        If None, returns all media.\n\nReturns:\n    tuple: A tuple containing:\n        - image_response: The media data from the shift service\n        - HTTPStatus.OK: HTTP 200 status code indicating successful retrieval",
        "operationId": "get_shift_log_media_ska_oso_slt_services_slt_api_v0_shift_log_comments_download_images__comment_id__get",
        "parameters": [
          {
            "name": "comment_id",
            "in": "path",
            "required": true,
            "schema": {
              "anyOf": [
                {
                  "type": "integer"
                },
                {
                  "type": "null"
                }
              ],
              "title": "Comment Id"
            }
          }
        ],
        "responses": {
          "200": {
            "description": "Successful Response",
            "content": {
              "application/json": {
                "schema": {},
                "example": [
                  {
                    "file_key": "test.jpeg",
                    "media_content": "test_media_content",
                    "content_type": "image/jpeg"
                  }
                ]
              }
            }
          },
          "400": {
            "description": "Bad Request",
            "content": {
              "application/json": {
                "example": {
                  "message": "Invalid request parameters"
                }
              }
            }
          },
          "404": {
            "description": "Not Found",
            "content": {
              "application/json": {
                "example": {
                  "message": "Comment ID Not Found"
                }
              }
            }
          },
          "422": {
            "description": "Unprocessable Content",
            "content": {
              "application/json": {
                "example": {
                  "message": "Invalid Comment Id"
                }
              }
            }
          },
          "500": {
            "description": "Internal Server Error",
            "content": {
              "application/json": {
                "example": {
                  "message": "Internal server error occurred"
                }
              }
            }
          }
        }
      }
    },
    "/ska-oso-slt-services/slt/api/v0/shift_comment/upload_image": {
      "post": {
        "tags": [
          "Shift Comments"
        ],
        "summary": "Upload image for shift",
        "description": "Create a new shift.\n\nArgs:\n    shift_id (str): The unique identifier of the shift to update.\n    shift_operator (str): The shift operator name.\n    file (list[UploadFile]): A list of files to be uploaded.\n\nReturns:\n    ShiftLogComment: The created shift log comment.",
        "operationId": "create_media_for_comment_ska_oso_slt_services_slt_api_v0_shift_comment_upload_image_post",
        "parameters": [
          {
            "name": "shift_id",
            "in": "query",
            "required": true,
            "schema": {
              "type": "string",
              "title": "Shift Id"
            }
          },
          {
            "name": "shift_operator",
            "in": "query",
            "required": true,
            "schema": {
              "type": "string",
              "title": "Shift Operator"
            }
          }
        ],
        "requestBody": {
          "required": true,
          "content": {
            "multipart/form-data": {
              "schema": {
                "$ref": "#/components/schemas/Body_create_media_for_comment_ska_oso_slt_services_slt_api_v0_shift_comment_upload_image_post"
              }
            }
          }
        },
        "responses": {
          "200": {
            "description": "Successful Response",
            "content": {
              "application/json": {
                "schema": {}
              }
            }
          },
          "201": {
            "description": "Image Uploaded Successfully",
            "content": {
              "application/json": {
                "example": [
                  {
                    "path": "test_path",
                    "unique_id": "test_unique_id",
                    "timestamp": "2024-11-11T15:46:13.223618Z"
                  }
                ]
              }
            }
          },
          "400": {
            "description": "Bad Request",
            "content": {
              "application/json": {
                "example": {
                  "message": "Invalid request parameters"
                }
              }
            }
          },
          "422": {
            "description": "Unprocessable Content",
            "content": {
              "application/json": {
                "example": {
                  "message": "Invalid Shift Id"
                }
              }
            }
          },
          "500": {
            "description": "Internal Server Error",
            "content": {
              "application/json": {
                "example": {
                  "message": "Internal server error occurred"
                }
              }
            }
          }
        }
      }
    },
    "/ska-oso-slt-services/slt/api/v0/shift_comment/upload_image/{comment_id}": {
      "put": {
        "tags": [
          "Shift Comments"
        ],
        "summary": "Upload image for shift",
        "description": "Upload one or more image files for a specific shift.\n\nThis endpoint allows uploading multiple image files associated\nwith a particular shift identified by the shift_id.\n\nArgs:\n    comment_id (Optional[int]): The unique identifier of the\n        comment to which the images will be associated.\n    files (list[UploadFile]): A list of files to be uploaded.\n        Each file should be an image. This parameter uses\n        FastAPI's File(...) for handling file uploads.\n\nReturns:\n    list: A list containing elements:\n        - image_response: The media (image) data associated with the comment.\n        - HTTPStatus.OK: HTTP 200 status code indicating successful retrieval.",
        "operationId": "add_media_to_comment_ska_oso_slt_services_slt_api_v0_shift_comment_upload_image__comment_id__put",
        "parameters": [
          {
            "name": "comment_id",
            "in": "path",
            "required": true,
            "schema": {
              "anyOf": [
                {
                  "type": "string"
                },
                {
                  "type": "null"
                }
              ],
              "title": "Comment Id"
            }
          }
        ],
        "requestBody": {
          "required": true,
          "content": {
            "multipart/form-data": {
              "schema": {
                "$ref": "#/components/schemas/Body_add_media_to_comment_ska_oso_slt_services_slt_api_v0_shift_comment_upload_image__comment_id__put"
              }
            }
          }
        },
        "responses": {
          "200": {
            "description": "Successful Response",
            "content": {
              "application/json": {
                "schema": {},
                "example": [
                  {
                    "path": "test_path",
                    "unique_id": "test_unique_id",
                    "timestamp": "2024-11-11T15:46:13.223618Z"
                  }
                ]
              }
            }
          },
          "400": {
            "description": "Bad Request",
            "content": {
              "application/json": {
                "example": {
                  "message": "Invalid request parameters"
                }
              }
            }
          },
          "404": {
            "description": "Not Found",
            "content": {
              "application/json": {
                "example": {
                  "message": "Comment ID Not Found"
                }
              }
            }
          },
          "422": {
            "description": "Unprocessable Content",
            "content": {
              "application/json": {
                "example": {
                  "message": "Invalid Comment Id"
                }
              }
            }
          },
          "500": {
            "description": "Internal Server Error",
            "content": {
              "application/json": {
                "example": {
                  "message": "Internal server error occurred"
                }
              }
            }
          }
        }
      }
    },
    "/ska-oso-slt-services/slt/api/v0/shift_comment/download_images/{comment_id}": {
      "get": {
        "tags": [
          "Shift Comments"
        ],
        "summary": "download shift image",
        "description": "Retrieve media associated with a shift comment.\n\nArgs:\n    comment_id (Optional[int]): The unique identifier of the comment.\n        If None, returns all media.\n\nReturns:\n    tuple: A tuple containing:\n        - image_response: The media data from the shift service\n        - HTTPStatus.OK: HTTP 200 status code indicating successful retrieval",
        "operationId": "get_media_for_comment_ska_oso_slt_services_slt_api_v0_shift_comment_download_images__comment_id__get",
        "parameters": [
          {
            "name": "comment_id",
            "in": "path",
            "required": true,
            "schema": {
              "anyOf": [
                {
                  "type": "integer"
                },
                {
                  "type": "null"
                }
              ],
              "title": "Comment Id"
            }
          }
        ],
        "responses": {
          "200": {
            "description": "Successful Response",
            "content": {
              "application/json": {
                "schema": {},
                "example": [
                  {
                    "file_key": "test.jpeg",
                    "media_content": "test_media_content",
                    "content_type": "image/jpeg"
                  }
                ]
              }
            }
          },
          "400": {
            "description": "Bad Request",
            "content": {
              "application/json": {
                "example": {
                  "message": "Invalid request parameters"
                }
              }
            }
          },
          "404": {
            "description": "Not Found",
            "content": {
              "application/json": {
                "example": {
                  "message": "Comment ID Not Found"
                }
              }
            }
          },
          "422": {
            "description": "Unprocessable Content",
            "content": {
              "application/json": {
                "example": {
                  "message": "Invalid Comment Id"
                }
              }
            }
          },
          "500": {
            "description": "Internal Server Error",
            "content": {
              "application/json": {
                "example": {
                  "message": "Internal server error occurred"
                }
              }
            }
          }
        }
      }
    },
    "/ska-oso-slt-services/slt/api/v0/shift_annotation": {
      "post": {
        "tags": [
          "Shift Annotations"
        ],
        "summary": "Create a new shift annotation",
        "description": "Create a new annotation.\n\nArgs:\n    shift_annotation (ShiftAnnotation): The shift annotation to create.\n\nReturns:\n    ShiftAnnotation: The created shift annotation.",
        "operationId": "create_shift_annotation_ska_oso_slt_services_slt_api_v0_shift_annotation_post",
        "requestBody": {
          "required": true,
          "content": {
            "application/json": {
              "schema": {
                "$ref": "#/components/schemas/ShiftAnnotation"
              }
            }
          }
        },
        "responses": {
          "200": {
            "description": "Successful Response",
            "content": {
              "application/json": {
                "schema": {},
                "example": [
                  {
                    "annotation": "string",
                    "user_name": "string",
                    "shift_id": "string",
                    "metadata": {
                      "created_by": "string",
                      "created_on": "2024-11-15T10:01:58.822Z",
                      "last_modified_by": "string",
                      "last_modified_on": "2024-11-15T10:01:58.822Z"
                    }
                  }
                ]
              }
            }
          },
          "400": {
            "description": "Bad Request",
            "content": {
              "application/json": {
                "example": {
                  "message": "Invalid request parameters"
                }
              }
            }
          },
          "404": {
            "description": "Invalid Shift Id",
            "content": {
              "application/json": {
                "example": {
                  "message": "Invalid Shift Id"
                }
              }
            }
          },
          "500": {
            "description": "Internal Server Error",
            "content": {
              "application/json": {
                "example": {
                  "message": "Internal server error occurred"
                }
              }
            }
          },
          "422": {
            "description": "Validation Error",
            "content": {
              "application/json": {
                "schema": {
                  "$ref": "#/components/schemas/HTTPValidationError"
                }
              }
            }
          }
        }
      },
      "get": {
        "tags": [
          "Shift Annotations"
        ],
        "summary": "Get Shift annotation",
        "description": "Get Annotation based on shift_id.\n\nArgs:\n    shift_id (str): The shift id to get.\n\nReturns:\n    ShiftAnnotation: The shift annotation.",
        "operationId": "get_shift_annotation_ska_oso_slt_services_slt_api_v0_shift_annotation_get",
        "parameters": [
          {
            "name": "shift_id",
            "in": "query",
            "required": true,
            "schema": {
              "type": "string",
              "title": "Shift Id"
            }
          }
        ],
        "responses": {
          "200": {
            "description": "Successful Response",
            "content": {
              "application/json": {
                "schema": {},
                "example": [
                  {
                    "annotation": "string",
                    "user_name": "string",
                    "shift_id": "string",
                    "metadata": {
                      "created_by": "string",
                      "created_on": "2024-11-15T10:01:58.822Z",
                      "last_modified_by": "string",
                      "last_modified_on": "2024-11-15T10:01:58.822Z"
                    }
                  }
                ]
              }
            }
          },
          "400": {
            "description": "Bad Request",
            "content": {
              "application/json": {
                "example": {
                  "message": "Invalid request parameters"
                }
              }
            }
          },
          "404": {
            "description": "Invalid Shift Id",
            "content": {
              "application/json": {
                "example": {
                  "message": "No shifts annotation found for the given query."
                }
              }
            }
          },
          "500": {
            "description": "Internal Server Error",
            "content": {
              "application/json": {
                "example": {
                  "message": "Internal server error occurred"
                }
              }
            }
          },
          "422": {
            "description": "Validation Error",
            "content": {
              "application/json": {
                "schema": {
                  "$ref": "#/components/schemas/HTTPValidationError"
                }
              }
            }
          }
        }
      }
    },
    "/ska-oso-slt-services/slt/api/v0/shift_annotation/{annotation_id}": {
      "put": {
        "tags": [
          "Shift Annotations"
        ],
        "summary": "Update an existing shift",
        "description": "Update an existing shift annotation.\n\nArgs:\n    annotation_id (str): The unique identifier of the shift to update.\n    shift_annotation (ShiftAnnotation): The updated shift annotation data.\n\nRaises:\n    HTTPException: If the shift is not found.",
        "operationId": "update_shift_annotations_ska_oso_slt_services_slt_api_v0_shift_annotation__annotation_id__put",
        "parameters": [
          {
            "name": "annotation_id",
            "in": "path",
            "required": true,
            "schema": {
              "type": "string",
              "title": "Annotation Id"
            }
          }
        ],
        "requestBody": {
          "required": true,
          "content": {
            "application/json": {
              "schema": {
                "$ref": "#/components/schemas/ShiftAnnotation"
              }
            }
          }
        },
        "responses": {
          "200": {
            "description": "Successful Response",
            "content": {
              "application/json": {
                "schema": {},
                "example": [
                  {
<<<<<<< HEAD
                    "id": 0,
                    "comment": "string",
                    "user_name": "string",
=======
                    "annotation": "string",
                    "operator_name": "string",
>>>>>>> 5760ba08
                    "shift_id": "string",
                    "metadata": {
                      "created_by": "string",
                      "created_on": "2024-11-15T10:01:58.822Z",
                      "last_modified_by": "string",
                      "last_modified_on": "2024-11-15T10:01:58.822Z"
                    }
                  }
                ]
              }
            }
          },
          "400": {
            "description": "Bad Request",
            "content": {
              "application/json": {
                "example": {
                  "message": "Invalid request parameters"
                }
              }
            }
          },
          "404": {
            "description": "Invalid Annotation ID",
            "content": {
              "application/json": {
                "example": {
                  "message": "Invalid Annotation Id"
                }
              }
            }
          },
          "422": {
            "description": "Unprocessable Content",
            "content": {
              "application/json": {
                "example": {
                  "message": "Invalid Shift Id"
                }
              }
            }
          },
          "500": {
            "description": "Internal Server Error",
            "content": {
              "application/json": {
                "example": {
                  "message": "Internal server error occurred"
                }
              }
            }
          }
        }
      }
    }
  },
  "components": {
    "schemas": {
      "Body_add_media_to_comment_ska_oso_slt_services_slt_api_v0_shift_comment_upload_image__comment_id__put": {
        "properties": {
          "files": {
            "items": {
              "type": "string",
              "format": "binary"
            },
            "type": "array",
            "title": "Files"
          }
        },
        "type": "object",
        "required": [
          "files"
        ],
        "title": "Body_add_media_to_comment_ska_oso_slt_services_slt_api_v0_shift_comment_upload_image__comment_id__put"
      },
      "Body_create_media_for_comment_ska_oso_slt_services_slt_api_v0_shift_comment_upload_image_post": {
        "properties": {
          "file": {
            "type": "string",
            "format": "binary",
            "title": "File"
          }
        },
        "type": "object",
        "required": [
          "file"
        ],
        "title": "Body_create_media_for_comment_ska_oso_slt_services_slt_api_v0_shift_comment_upload_image_post"
      },
      "Body_create_shift_log_media_ska_oso_slt_services_slt_api_v0_shift_log_comments_upload_image_post": {
        "properties": {
          "file": {
            "type": "string",
            "format": "binary",
            "title": "File"
          }
        },
        "type": "object",
        "required": [
          "file"
        ],
        "title": "Body_create_shift_log_media_ska_oso_slt_services_slt_api_v0_shift_log_comments_upload_image_post"
      },
      "Body_update_shift_log_with_image_ska_oso_slt_services_slt_api_v0_shift_log_comments_upload_image__comment_id__put": {
        "properties": {
          "files": {
            "items": {
              "type": "string",
              "format": "binary"
            },
            "type": "array",
            "title": "Files"
          }
        },
        "type": "object",
        "required": [
          "files"
        ],
        "title": "Body_update_shift_log_with_image_ska_oso_slt_services_slt_api_v0_shift_log_comments_upload_image__comment_id__put"
      },
      "Filter": {
        "type": "string",
        "enum": [
          "equals",
          "starts_with",
          "contains"
        ],
        "title": "Filter",
        "description": "Enum representing the different types of matching available for filtering shifts."
      },
      "HTTPValidationError": {
        "properties": {
          "detail": {
            "items": {
              "$ref": "#/components/schemas/ValidationError"
            },
            "type": "array",
            "title": "Detail"
          }
        },
        "type": "object",
        "title": "HTTPValidationError"
      },
      "Media": {
        "properties": {
          "path": {
            "anyOf": [
              {
                "type": "string"
              },
              {
                "type": "null"
              }
            ],
            "title": "Path"
          },
          "unique_id": {
            "anyOf": [
              {
                "type": "string"
              },
              {
                "type": "null"
              }
            ],
            "title": "Unique Id"
          },
          "timestamp": {
            "type": "string",
            "format": "date-time",
            "title": "Timestamp"
          }
        },
        "type": "object",
        "title": "Media",
        "description": "Represents media associated with a shift in the SLT Shift Log Tool.\n\n:param type Optional[str]: The type of media (e.g., image, video).\n:param path Optional[str]: The path to the media file."
      },
      "Metadata": {
        "properties": {
          "created_by": {
            "anyOf": [
              {
                "type": "string"
              },
              {
                "type": "null"
              }
            ],
            "title": "Created By"
          },
          "created_on": {
            "type": "string",
            "format": "date-time",
            "title": "Created On"
          },
          "last_modified_by": {
            "anyOf": [
              {
                "type": "string"
              },
              {
                "type": "null"
              }
            ],
            "title": "Last Modified By"
          },
          "last_modified_on": {
            "type": "string",
            "format": "date-time",
            "title": "Last Modified On"
          }
        },
        "type": "object",
        "title": "Metadata",
        "description": "Represents metadata about other entities."
      },
      "SBIStatus": {
        "type": "string",
        "enum": [
          "Created",
          "Executing",
          "Observed",
          "Failed"
        ],
        "title": "SBIStatus"
      },
      "Shift": {
        "properties": {
          "id": {
            "anyOf": [
              {
                "type": "integer"
              },
              {
                "type": "null"
              }
            ],
            "title": "Id"
          },
          "shift_id": {
            "anyOf": [
              {
                "type": "string"
              },
              {
                "type": "null"
              }
            ],
            "title": "Shift Id"
          },
          "shift_start": {
            "anyOf": [
              {
                "type": "string",
                "format": "date-time"
              },
              {
                "type": "null"
              }
            ],
            "title": "Shift Start"
          },
          "shift_end": {
            "anyOf": [
              {
                "type": "string",
                "format": "date-time"
              },
              {
                "type": "null"
              }
            ],
            "title": "Shift End"
          },
          "shift_operator": {
            "anyOf": [
              {
                "type": "string"
              },
              {
                "type": "null"
              }
            ],
            "title": "Shift Operator"
          },
          "shift_logs": {
            "anyOf": [
              {
                "items": {
                  "$ref": "#/components/schemas/ShiftLogs"
                },
                "type": "array"
              },
              {
                "type": "null"
              }
            ],
            "title": "Shift Logs"
          },
          "media": {
            "anyOf": [
              {
                "items": {
                  "$ref": "#/components/schemas/Media"
                },
                "type": "array"
              },
              {
                "type": "null"
              }
            ],
            "title": "Media"
          },
          "metadata": {
            "anyOf": [
              {
                "$ref": "#/components/schemas/Metadata"
              },
              {
                "type": "null"
              }
            ]
          },
          "comments": {
            "anyOf": [
              {
                "items": {
                  "$ref": "#/components/schemas/ShiftComment"
                },
                "type": "array"
              },
              {
                "type": "null"
              }
            ],
            "title": "Comments"
          },
          "annotations": {
            "anyOf": [
              {
                "items": {
                  "$ref": "#/components/schemas/ShiftAnnotation"
                },
                "type": "array"
              },
              {
                "type": "null"
              }
            ],
            "title": "Annotations"
          }
        },
        "type": "object",
        "title": "Shift",
        "description": "Represents a shift in the SLT Shift Log Tool.\n\n\n:param shift_logs Optional[List[ShiftLogs]]: The logs associated with the shift.\n:param media Optional[List[Media]]: The media associated with the shift.\n:param metadata Optional[Metadata]: Metadata contains shift additional info\nlike shift created_on, created_bye etc..."
      },
      "ShiftAnnotation": {
        "properties": {
          "id": {
            "anyOf": [
              {
                "type": "integer"
              },
              {
                "type": "null"
              }
            ],
            "title": "Id"
          },
          "annotation": {
            "anyOf": [
              {
                "type": "string"
              },
              {
                "type": "null"
              }
            ],
            "title": "Annotation"
          },
          "operator_name": {
            "anyOf": [
              {
                "type": "string"
              },
              {
                "type": "null"
              }
            ],
            "title": "Operator Name"
          },
          "shift_id": {
            "anyOf": [
              {
                "type": "string"
              },
              {
                "type": "null"
              }
            ],
            "title": "Shift Id"
          },
          "metadata": {
            "anyOf": [
              {
                "$ref": "#/components/schemas/Metadata"
              },
              {
                "type": "null"
              }
            ]
          }
        },
        "type": "object",
        "title": "ShiftAnnotation",
        "description": "Represents a annotation associated with a shift in the Shift.\n\n:param annotation Optional[str]: The text of the annotation.\n:param operator_name Optional[str]: The name of the operator who made\n the annotation.\n:param shift_id Optional[str]: The unique identifier of the shift the annotation\n belongs to.\n:param metadata Optional[Metadata]: Metadata contains shift additional info\nlike shift created_on, created_by etc..."
      },
      "ShiftComment": {
        "properties": {
          "id": {
            "anyOf": [
              {
                "type": "integer"
              },
              {
                "type": "null"
              }
            ],
            "title": "Id"
          },
          "comment": {
            "anyOf": [
              {
                "type": "string"
              },
              {
                "type": "null"
              }
            ],
            "title": "Comment"
          },
          "operator_name": {
            "anyOf": [
              {
                "type": "string"
              },
              {
                "type": "null"
              }
            ],
            "title": "Operator Name"
          },
          "shift_id": {
            "anyOf": [
              {
                "type": "string"
              },
              {
                "type": "null"
              }
            ],
            "title": "Shift Id"
          },
          "image": {
            "anyOf": [
              {
                "items": {
                  "$ref": "#/components/schemas/Media"
                },
                "type": "array"
              },
              {
                "type": "null"
              }
            ],
            "title": "Image"
          },
          "metadata": {
            "anyOf": [
              {
                "$ref": "#/components/schemas/Metadata"
              },
              {
                "type": "null"
              }
            ]
          }
        },
        "type": "object",
        "title": "ShiftComment",
        "description": "Represents a comment associated with a shift in the Shift.\n\n:param comment Optional[str]: The text of the comment.\n:param operator_name Optional[str]: The name of the operator who made the comment.\n:param shift_id Optional[str]: The unique identifier of the shift the comment\n belongs to.\n:param image Optional[List[Media]]: The image associated with the comment.\n:param metadata Optional[Metadata]: Metadata contains shift additional info\nlike shift created_on, created_by etc..."
      },
      "ShiftLogComment": {
        "properties": {
          "id": {
            "anyOf": [
              {
                "type": "integer"
              },
              {
                "type": "null"
              }
            ],
            "title": "Id"
          },
          "log_comment": {
            "anyOf": [
              {
                "type": "string"
              },
              {
                "type": "null"
              }
            ],
            "title": "Log Comment"
          },
          "operator_name": {
            "anyOf": [
              {
                "type": "string"
              },
              {
                "type": "null"
              }
            ],
            "title": "Operator Name"
          },
          "shift_id": {
            "anyOf": [
              {
                "type": "string"
              },
              {
                "type": "null"
              }
            ],
            "title": "Shift Id"
          },
          "image": {
            "anyOf": [
              {
                "items": {
                  "$ref": "#/components/schemas/Media"
                },
                "type": "array"
              },
              {
                "type": "null"
              }
            ],
            "title": "Image"
          },
          "eb_id": {
            "anyOf": [
              {
                "type": "string"
              },
              {
                "type": "null"
              }
            ],
            "title": "Eb Id"
          },
          "metadata": {
            "anyOf": [
              {
                "$ref": "#/components/schemas/Metadata"
              },
              {
                "type": "null"
              }
            ]
          }
        },
        "type": "object",
        "title": "ShiftLogComment",
        "description": "Represents a comment associated with a shift in the SLT Shift Log Tool.\n\n:param log_comment Optional[str]: The text of the comment.\n:param operator_name Optional[str]: The name of the operator who made the comment.\n:param shift_id Optional[str]: The unique identifier of the shift\n the comment belongs to.\n:param image Optional[List[Media]]: The image associated with the comment.\n:param eb_id Optional[str]: The unique identifier of the EB associated\n with the comment.\n:param metadata Optional[Metadata]: Metadata contains shift additional info\n like shift created_on, created_by etc..."
      },
      "ShiftLogs": {
        "properties": {
          "info": {
            "anyOf": [
              {
                "type": "object"
              },
              {
                "type": "null"
              }
            ],
            "title": "Info"
          },
          "source": {
            "anyOf": [
              {
                "type": "string"
              },
              {
                "type": "null"
              }
            ],
            "title": "Source"
          },
          "log_time": {
            "anyOf": [
              {
                "type": "string",
                "format": "date-time"
              },
              {
                "type": "null"
              }
            ],
            "title": "Log Time"
          },
          "comments": {
            "anyOf": [
              {
                "items": {
                  "$ref": "#/components/schemas/ShiftLogComment"
                },
                "type": "array"
              },
              {
                "type": "null"
              }
            ],
            "title": "Comments"
          }
        },
        "type": "object",
        "title": "ShiftLogs",
        "description": "Represents logs associated with a shift in the SLT Shift Log Tool.\n\n:param info Optional[dict]: Information about the log.\n:param source Optional[str]: The source of the log.\n:param log_time Optional[datetime]: The time the log was created."
      },
<<<<<<< HEAD
      "ShiftAnnotation": {
        "properties": {
          "id": {
            "anyOf": [
              {
                "type": "integer"
              },
              {
                "type": "null"
              }
            ],
            "title": "Id"
          },
          "annotation": {
            "anyOf": [
              {
                "type": "string"
              },
              {
                "type": "null"
              }
            ],
            "title": "Comment"
          },
          "user_name": {
            "anyOf": [
              {
                "type": "string"
              },
              {
                "type": "null"
              }
            ],
            "title": "Operator Name"
          },
          "shift_id": {
            "anyOf": [
              {
                "type": "string"
              },
              {
                "type": "null"
              }
            ],
            "title": "Shift Id"
          },
          "metadata": {
            "anyOf": [
              {
                "$ref": "#/components/schemas/Metadata"
              },
              {
                "type": "null"
              }
            ]
          }
        },
        "type": "object",
        "title": "ShiftAnnotation",
        "description": "Represents a annotation associated with a shift in the Shift.\n\n:param id Optional[int]: The unique identifier of the annotation.\n:param annotation Optional[str]: The text of the annotation.\n:param user_name Optional[str]: The name of the user who made the annotation.\n:param shift_id Optional[str]: The unique identifier of the shift the annotation\n belongs to.\n:param metadata Optional[Metadata]: Metadata contains shift additional info\nlike shift created_on, created_bye etc..."
      },
=======
>>>>>>> 5760ba08
      "ValidationError": {
        "properties": {
          "loc": {
            "items": {
              "anyOf": [
                {
                  "type": "string"
                },
                {
                  "type": "integer"
                }
              ]
            },
            "type": "array",
            "title": "Location"
          },
          "msg": {
            "type": "string",
            "title": "Message"
          },
          "type": {
            "type": "string",
            "title": "Error Type"
          }
        },
        "type": "object",
        "required": [
          "loc",
          "msg",
          "type"
        ],
        "title": "ValidationError"
      }
    }
  }
}<|MERGE_RESOLUTION|>--- conflicted
+++ resolved
@@ -2314,14 +2314,8 @@
                 "schema": {},
                 "example": [
                   {
-<<<<<<< HEAD
-                    "id": 0,
-                    "comment": "string",
+                    "annotation": "string",
                     "user_name": "string",
-=======
-                    "annotation": "string",
-                    "operator_name": "string",
->>>>>>> 5760ba08
                     "shift_id": "string",
                     "metadata": {
                       "created_by": "string",
@@ -2955,7 +2949,6 @@
         "title": "ShiftLogs",
         "description": "Represents logs associated with a shift in the SLT Shift Log Tool.\n\n:param info Optional[dict]: Information about the log.\n:param source Optional[str]: The source of the log.\n:param log_time Optional[datetime]: The time the log was created."
       },
-<<<<<<< HEAD
       "ShiftAnnotation": {
         "properties": {
           "id": {
@@ -3017,8 +3010,6 @@
         "title": "ShiftAnnotation",
         "description": "Represents a annotation associated with a shift in the Shift.\n\n:param id Optional[int]: The unique identifier of the annotation.\n:param annotation Optional[str]: The text of the annotation.\n:param user_name Optional[str]: The name of the user who made the annotation.\n:param shift_id Optional[str]: The unique identifier of the shift the annotation\n belongs to.\n:param metadata Optional[Metadata]: Metadata contains shift additional info\nlike shift created_on, created_bye etc..."
       },
-=======
->>>>>>> 5760ba08
       "ValidationError": {
         "properties": {
           "loc": {
